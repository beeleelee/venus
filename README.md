--- conflicted
+++ resolved
@@ -83,18 +83,13 @@
 [rust-proofs](https://github.com/filecoin-project/rust-proofs) repo and consumed as a submodule. If you're not
 planning to edit the proofs, you can fetch pre-compiled assets for your build rather than compiling them locally.
 
-<<<<<<< HEAD
 To do so:
   - Export these two environment variables before fetching dependencies:
-    - `GITHUB_TOKEN` - a [personal access token generated on GitHub](https://help.github.com/articles/creating-a-personal-access-token-for-the-command-line/)
+    - `GITHUB_TOKEN` - a personal access token [from GitHub](https://github.com/settings/tokens) with `repo` scope
     - `FILECOIN_USE_PRECOMPILED_RUST_PROOFS=1`
   - Make sure `curl` and `jq` are installed in your system.
-  - You will still need `rust`/`cargo` to install bls-signatures.
-=======
-To do so, set these two environment variables before fetching dependencies:
-  - `GITHUB_TOKEN` - a personal access token [from GitHub](https://github.com/settings/tokens) with `repo` scope
-  - `FILECOIN_USE_PRECOMPILED_RUST_PROOFS=1`
->>>>>>> 10f6aebf
+  - You will still need `rust`/`cargo` to install bls-signatures (until #1759 is resolved).
+
 
 go-filecoin's dependencies are managed by [gx][2]; this project is not "go gettable." To install gx, gometalinter, and
 other build and test dependencies, run:
