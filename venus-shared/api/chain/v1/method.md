# Sample code of curl

```bash
# <Inputs> corresponding to the value of Inputs Tag of each API
curl http://<ip>:<port>/rpc/v1 -X POST -H "Content-Type: application/json"  -H "Authorization: Bearer <token>"  -d '{"method": "Filecoin.<method>", "params": <Inputs>, "id": 0}'
```
# Groups

* [Account](#account)
  * [StateAccountKey](#stateaccountkey)
* [Actor](#actor)
  * [ListActor](#listactor)
  * [StateGetActor](#stategetactor)
* [BlockStore](#blockstore)
  * [ChainDeleteObj](#chaindeleteobj)
  * [ChainHasObj](#chainhasobj)
  * [ChainPutObj](#chainputobj)
  * [ChainReadObj](#chainreadobj)
  * [ChainStatObj](#chainstatobj)
* [ChainInfo](#chaininfo)
  * [BlockTime](#blocktime)
  * [ChainExport](#chainexport)
  * [ChainGetBlock](#chaingetblock)
  * [ChainGetBlockMessages](#chaingetblockmessages)
  * [ChainGetEvents](#chaingetevents)
  * [ChainGetGenesis](#chaingetgenesis)
  * [ChainGetMessage](#chaingetmessage)
  * [ChainGetMessagesInTipset](#chaingetmessagesintipset)
  * [ChainGetParentMessages](#chaingetparentmessages)
  * [ChainGetParentReceipts](#chaingetparentreceipts)
  * [ChainGetPath](#chaingetpath)
  * [ChainGetReceipts](#chaingetreceipts)
  * [ChainGetTipSet](#chaingettipset)
  * [ChainGetTipSetAfterHeight](#chaingettipsetafterheight)
  * [ChainGetTipSetByHeight](#chaingettipsetbyheight)
  * [ChainHead](#chainhead)
  * [ChainList](#chainlist)
  * [ChainNotify](#chainnotify)
  * [ChainSetHead](#chainsethead)
  * [GetActor](#getactor)
  * [GetEntry](#getentry)
  * [GetFullBlock](#getfullblock)
  * [GetParentStateRootActor](#getparentstaterootactor)
  * [ProtocolParameters](#protocolparameters)
  * [ResolveToKeyAddr](#resolvetokeyaddr)
  * [StateActorCodeCIDs](#stateactorcodecids)
  * [StateActorManifestCID](#stateactormanifestcid)
  * [StateCall](#statecall)
  * [StateCompute](#statecompute)
  * [StateGetBeaconEntry](#stategetbeaconentry)
  * [StateGetNetworkParams](#stategetnetworkparams)
  * [StateGetRandomnessFromBeacon](#stategetrandomnessfrombeacon)
  * [StateGetRandomnessFromTickets](#stategetrandomnessfromtickets)
  * [StateNetworkName](#statenetworkname)
  * [StateNetworkVersion](#statenetworkversion)
  * [StateReplay](#statereplay)
  * [StateSearchMsg](#statesearchmsg)
  * [StateVerifiedRegistryRootKey](#stateverifiedregistryrootkey)
  * [StateVerifierStatus](#stateverifierstatus)
  * [StateWaitMsg](#statewaitmsg)
  * [VerifyEntry](#verifyentry)
* [Common](#common)
  * [NodeStatus](#nodestatus)
  * [StartTime](#starttime)
  * [Version](#version)
* [ETH](#eth)
  * [EthAccounts](#ethaccounts)
  * [EthAddressToFilecoinAddress](#ethaddresstofilecoinaddress)
  * [EthBlockNumber](#ethblocknumber)
  * [EthCall](#ethcall)
  * [EthChainId](#ethchainid)
  * [EthEstimateGas](#ethestimategas)
  * [EthFeeHistory](#ethfeehistory)
  * [EthGasPrice](#ethgasprice)
  * [EthGetBalance](#ethgetbalance)
  * [EthGetBlockByHash](#ethgetblockbyhash)
  * [EthGetBlockByNumber](#ethgetblockbynumber)
  * [EthGetBlockTransactionCountByHash](#ethgetblocktransactioncountbyhash)
  * [EthGetBlockTransactionCountByNumber](#ethgetblocktransactioncountbynumber)
  * [EthGetCode](#ethgetcode)
  * [EthGetMessageCidByTransactionHash](#ethgetmessagecidbytransactionhash)
  * [EthGetStorageAt](#ethgetstorageat)
  * [EthGetTransactionByBlockHashAndIndex](#ethgettransactionbyblockhashandindex)
  * [EthGetTransactionByBlockNumberAndIndex](#ethgettransactionbyblocknumberandindex)
  * [EthGetTransactionByHash](#ethgettransactionbyhash)
  * [EthGetTransactionCount](#ethgettransactioncount)
  * [EthGetTransactionHashByCid](#ethgettransactionhashbycid)
  * [EthGetTransactionReceipt](#ethgettransactionreceipt)
  * [EthMaxPriorityFeePerGas](#ethmaxpriorityfeepergas)
  * [EthProtocolVersion](#ethprotocolversion)
  * [EthSendRawTransaction](#ethsendrawtransaction)
  * [FilecoinAddressToEthAddress](#filecoinaddresstoethaddress)
  * [NetListening](#netlistening)
  * [NetVersion](#netversion)
  * [Web3ClientVersion](#web3clientversion)
* [ETHEvent](#ethevent)
  * [EthGetFilterChanges](#ethgetfilterchanges)
  * [EthGetFilterLogs](#ethgetfilterlogs)
  * [EthGetLogs](#ethgetlogs)
  * [EthNewBlockFilter](#ethnewblockfilter)
  * [EthNewFilter](#ethnewfilter)
  * [EthNewPendingTransactionFilter](#ethnewpendingtransactionfilter)
  * [EthSubscribe](#ethsubscribe)
  * [EthUninstallFilter](#ethuninstallfilter)
  * [EthUnsubscribe](#ethunsubscribe)
* [Market](#market)
  * [StateMarketParticipants](#statemarketparticipants)
* [MessagePool](#messagepool)
  * [GasBatchEstimateMessageGas](#gasbatchestimatemessagegas)
  * [GasEstimateFeeCap](#gasestimatefeecap)
  * [GasEstimateGasLimit](#gasestimategaslimit)
  * [GasEstimateGasPremium](#gasestimategaspremium)
  * [GasEstimateMessageGas](#gasestimatemessagegas)
  * [MpoolBatchPush](#mpoolbatchpush)
  * [MpoolBatchPushMessage](#mpoolbatchpushmessage)
  * [MpoolBatchPushUntrusted](#mpoolbatchpushuntrusted)
  * [MpoolCheckMessages](#mpoolcheckmessages)
  * [MpoolCheckPendingMessages](#mpoolcheckpendingmessages)
  * [MpoolCheckReplaceMessages](#mpoolcheckreplacemessages)
  * [MpoolClear](#mpoolclear)
  * [MpoolDeleteByAdress](#mpooldeletebyadress)
  * [MpoolGetConfig](#mpoolgetconfig)
  * [MpoolGetNonce](#mpoolgetnonce)
  * [MpoolPending](#mpoolpending)
  * [MpoolPublishByAddr](#mpoolpublishbyaddr)
  * [MpoolPublishMessage](#mpoolpublishmessage)
  * [MpoolPush](#mpoolpush)
  * [MpoolPushMessage](#mpoolpushmessage)
  * [MpoolPushUntrusted](#mpoolpushuntrusted)
  * [MpoolSelect](#mpoolselect)
  * [MpoolSelects](#mpoolselects)
  * [MpoolSetConfig](#mpoolsetconfig)
  * [MpoolSub](#mpoolsub)
* [MinerState](#minerstate)
  * [StateAllMinerFaults](#stateallminerfaults)
  * [StateChangedActors](#statechangedactors)
  * [StateCirculatingSupply](#statecirculatingsupply)
  * [StateComputeDataCID](#statecomputedatacid)
  * [StateDealProviderCollateralBounds](#statedealprovidercollateralbounds)
  * [StateDecodeParams](#statedecodeparams)
  * [StateEncodeParams](#stateencodeparams)
  * [StateGetAllocation](#stategetallocation)
  * [StateGetAllocationForPendingDeal](#stategetallocationforpendingdeal)
  * [StateGetAllocations](#stategetallocations)
  * [StateGetClaim](#stategetclaim)
  * [StateGetClaims](#stategetclaims)
  * [StateListActors](#statelistactors)
  * [StateListMessages](#statelistmessages)
  * [StateListMiners](#statelistminers)
  * [StateLookupID](#statelookupid)
  * [StateLookupRobustAddress](#statelookuprobustaddress)
  * [StateMarketBalance](#statemarketbalance)
  * [StateMarketDeals](#statemarketdeals)
  * [StateMarketStorageDeal](#statemarketstoragedeal)
  * [StateMinerActiveSectors](#statemineractivesectors)
  * [StateMinerAllocated](#stateminerallocated)
  * [StateMinerAvailableBalance](#statemineravailablebalance)
  * [StateMinerDeadlines](#stateminerdeadlines)
  * [StateMinerFaults](#stateminerfaults)
  * [StateMinerInfo](#stateminerinfo)
  * [StateMinerInitialPledgeCollateral](#stateminerinitialpledgecollateral)
  * [StateMinerPartitions](#stateminerpartitions)
  * [StateMinerPower](#stateminerpower)
  * [StateMinerPreCommitDepositForPower](#stateminerprecommitdepositforpower)
  * [StateMinerProvingDeadline](#stateminerprovingdeadline)
  * [StateMinerRecoveries](#stateminerrecoveries)
  * [StateMinerSectorAllocated](#stateminersectorallocated)
  * [StateMinerSectorCount](#stateminersectorcount)
  * [StateMinerSectorSize](#stateminersectorsize)
  * [StateMinerSectors](#stateminersectors)
  * [StateMinerWorkerAddress](#stateminerworkeraddress)
  * [StateReadState](#statereadstate)
  * [StateSectorExpiration](#statesectorexpiration)
  * [StateSectorGetInfo](#statesectorgetinfo)
  * [StateSectorPartition](#statesectorpartition)
  * [StateSectorPreCommitInfo](#statesectorprecommitinfo)
  * [StateVMCirculatingSupplyInternal](#statevmcirculatingsupplyinternal)
  * [StateVerifiedClientStatus](#stateverifiedclientstatus)
* [Mining](#mining)
  * [MinerCreateBlock](#minercreateblock)
  * [MinerGetBaseInfo](#minergetbaseinfo)
* [Network](#network)
  * [ID](#id)
  * [NetAddrsListen](#netaddrslisten)
  * [NetAgentVersion](#netagentversion)
  * [NetAutoNatStatus](#netautonatstatus)
  * [NetBandwidthStats](#netbandwidthstats)
  * [NetBandwidthStatsByPeer](#netbandwidthstatsbypeer)
  * [NetBandwidthStatsByProtocol](#netbandwidthstatsbyprotocol)
  * [NetConnect](#netconnect)
  * [NetConnectedness](#netconnectedness)
  * [NetDisconnect](#netdisconnect)
  * [NetFindPeer](#netfindpeer)
  * [NetFindProvidersAsync](#netfindprovidersasync)
  * [NetGetClosestPeers](#netgetclosestpeers)
  * [NetPeerInfo](#netpeerinfo)
  * [NetPeers](#netpeers)
  * [NetPing](#netping)
  * [NetProtectAdd](#netprotectadd)
  * [NetProtectList](#netprotectlist)
  * [NetProtectRemove](#netprotectremove)
  * [NetPubsubScores](#netpubsubscores)
* [Paychan](#paychan)
  * [PaychAllocateLane](#paychallocatelane)
  * [PaychAvailableFunds](#paychavailablefunds)
  * [PaychAvailableFundsByFromTo](#paychavailablefundsbyfromto)
  * [PaychCollect](#paychcollect)
  * [PaychFund](#paychfund)
  * [PaychGet](#paychget)
  * [PaychGetWaitReady](#paychgetwaitready)
  * [PaychList](#paychlist)
  * [PaychNewPayment](#paychnewpayment)
  * [PaychSettle](#paychsettle)
  * [PaychStatus](#paychstatus)
  * [PaychVoucherAdd](#paychvoucheradd)
  * [PaychVoucherCheckSpendable](#paychvouchercheckspendable)
  * [PaychVoucherCheckValid](#paychvouchercheckvalid)
  * [PaychVoucherCreate](#paychvouchercreate)
  * [PaychVoucherList](#paychvoucherlist)
  * [PaychVoucherSubmit](#paychvouchersubmit)
* [Syncer](#syncer)
  * [ChainSyncHandleNewTipSet](#chainsynchandlenewtipset)
  * [ChainTipSetWeight](#chaintipsetweight)
  * [Concurrent](#concurrent)
  * [SetConcurrent](#setconcurrent)
  * [SyncState](#syncstate)
  * [SyncSubmitBlock](#syncsubmitblock)
  * [SyncerTracker](#syncertracker)
* [Wallet](#wallet)
  * [HasPassword](#haspassword)
  * [LockWallet](#lockwallet)
  * [SetPassword](#setpassword)
  * [UnLockWallet](#unlockwallet)
  * [WalletAddresses](#walletaddresses)
  * [WalletBalance](#walletbalance)
  * [WalletDefaultAddress](#walletdefaultaddress)
  * [WalletDelete](#walletdelete)
  * [WalletExport](#walletexport)
  * [WalletHas](#wallethas)
  * [WalletImport](#walletimport)
  * [WalletNewAddress](#walletnewaddress)
  * [WalletSetDefault](#walletsetdefault)
  * [WalletSign](#walletsign)
  * [WalletSignMessage](#walletsignmessage)
  * [WalletState](#walletstate)

## Account

### StateAccountKey


Perms: read

Inputs:
```json
[
  "f01234",
  [
    {
      "/": "bafy2bzacea3wsdh6y3a36tb3skempjoxqpuyompjbmfeyf34fi3uy6uue42v4"
    },
    {
      "/": "bafy2bzacebp3shtrn43k7g3unredz7fxn4gj533d3o43tqn2p2ipxxhrvchve"
    }
  ]
]
```

Response: `"f01234"`

## Actor

### ListActor


Perms: read

Inputs: `[]`

Response: `{}`

### StateGetActor


Perms: read

Inputs:
```json
[
  "f01234",
  [
    {
      "/": "bafy2bzacea3wsdh6y3a36tb3skempjoxqpuyompjbmfeyf34fi3uy6uue42v4"
    },
    {
      "/": "bafy2bzacebp3shtrn43k7g3unredz7fxn4gj533d3o43tqn2p2ipxxhrvchve"
    }
  ]
]
```

Response:
```json
{
  "Code": {
    "/": "bafy2bzacea3wsdh6y3a36tb3skempjoxqpuyompjbmfeyf34fi3uy6uue42v4"
  },
  "Head": {
    "/": "bafy2bzacea3wsdh6y3a36tb3skempjoxqpuyompjbmfeyf34fi3uy6uue42v4"
  },
  "Nonce": 42,
  "Balance": "0",
  "Address": "f01234"
}
```

## BlockStore

### ChainDeleteObj


Perms: admin

Inputs:
```json
[
  {
    "/": "bafy2bzacea3wsdh6y3a36tb3skempjoxqpuyompjbmfeyf34fi3uy6uue42v4"
  }
]
```

Response: `{}`

### ChainHasObj


Perms: read

Inputs:
```json
[
  {
    "/": "bafy2bzacea3wsdh6y3a36tb3skempjoxqpuyompjbmfeyf34fi3uy6uue42v4"
  }
]
```

Response: `true`

### ChainPutObj
ChainPutObj puts a given object into the block store


Perms: admin

Inputs:
```json
[
  {}
]
```

Response: `{}`

### ChainReadObj


Perms: read

Inputs:
```json
[
  {
    "/": "bafy2bzacea3wsdh6y3a36tb3skempjoxqpuyompjbmfeyf34fi3uy6uue42v4"
  }
]
```

Response: `"Ynl0ZSBhcnJheQ=="`

### ChainStatObj


Perms: read

Inputs:
```json
[
  {
    "/": "bafy2bzacea3wsdh6y3a36tb3skempjoxqpuyompjbmfeyf34fi3uy6uue42v4"
  },
  {
    "/": "bafy2bzacea3wsdh6y3a36tb3skempjoxqpuyompjbmfeyf34fi3uy6uue42v4"
  }
]
```

Response:
```json
{
  "Size": 42,
  "Links": 42
}
```

## ChainInfo

### BlockTime


Perms: read

Inputs: `[]`

Response: `60000000000`

### ChainExport


Perms: read

Inputs:
```json
[
  10101,
  true,
  [
    {
      "/": "bafy2bzacea3wsdh6y3a36tb3skempjoxqpuyompjbmfeyf34fi3uy6uue42v4"
    },
    {
      "/": "bafy2bzacebp3shtrn43k7g3unredz7fxn4gj533d3o43tqn2p2ipxxhrvchve"
    }
  ]
]
```

Response: `"Ynl0ZSBhcnJheQ=="`

### ChainGetBlock


Perms: read

Inputs:
```json
[
  {
    "/": "bafy2bzacea3wsdh6y3a36tb3skempjoxqpuyompjbmfeyf34fi3uy6uue42v4"
  }
]
```

Response:
```json
{
  "Miner": "f01234",
  "Ticket": {
    "VRFProof": "Bw=="
  },
  "ElectionProof": {
    "WinCount": 9,
    "VRFProof": "Bw=="
  },
  "BeaconEntries": [
    {
      "Round": 42,
      "Data": "Ynl0ZSBhcnJheQ=="
    }
  ],
  "WinPoStProof": [
    {
      "PoStProof": 8,
      "ProofBytes": "Ynl0ZSBhcnJheQ=="
    }
  ],
  "Parents": [
    {
      "/": "bafy2bzacea3wsdh6y3a36tb3skempjoxqpuyompjbmfeyf34fi3uy6uue42v4"
    }
  ],
  "ParentWeight": "0",
  "Height": 10101,
  "ParentStateRoot": {
    "/": "bafy2bzacea3wsdh6y3a36tb3skempjoxqpuyompjbmfeyf34fi3uy6uue42v4"
  },
  "ParentMessageReceipts": {
    "/": "bafy2bzacea3wsdh6y3a36tb3skempjoxqpuyompjbmfeyf34fi3uy6uue42v4"
  },
  "Messages": {
    "/": "bafy2bzacea3wsdh6y3a36tb3skempjoxqpuyompjbmfeyf34fi3uy6uue42v4"
  },
  "BLSAggregate": {
    "Type": 2,
    "Data": "Ynl0ZSBhcnJheQ=="
  },
  "Timestamp": 42,
  "BlockSig": {
    "Type": 2,
    "Data": "Ynl0ZSBhcnJheQ=="
  },
  "ForkSignaling": 42,
  "ParentBaseFee": "0"
}
```

### ChainGetBlockMessages


Perms: read

Inputs:
```json
[
  {
    "/": "bafy2bzacea3wsdh6y3a36tb3skempjoxqpuyompjbmfeyf34fi3uy6uue42v4"
  }
]
```

Response:
```json
{
  "BlsMessages": [
    {
      "CID": {
        "/": "bafy2bzacebbpdegvr3i4cosewthysg5xkxpqfn2wfcz6mv2hmoktwbdxkax4s"
      },
      "Version": 42,
      "To": "f01234",
      "From": "f01234",
      "Nonce": 42,
      "Value": "0",
      "GasLimit": 9,
      "GasFeeCap": "0",
      "GasPremium": "0",
      "Method": 1,
      "Params": "Ynl0ZSBhcnJheQ=="
    }
  ],
  "SecpkMessages": [
    {
      "Message": {
        "CID": {
          "/": "bafy2bzacebbpdegvr3i4cosewthysg5xkxpqfn2wfcz6mv2hmoktwbdxkax4s"
        },
        "Version": 42,
        "To": "f01234",
        "From": "f01234",
        "Nonce": 42,
        "Value": "0",
        "GasLimit": 9,
        "GasFeeCap": "0",
        "GasPremium": "0",
        "Method": 1,
        "Params": "Ynl0ZSBhcnJheQ=="
      },
      "Signature": {
        "Type": 2,
        "Data": "Ynl0ZSBhcnJheQ=="
      },
      "CID": {
        "/": "bafy2bzacebbpdegvr3i4cosewthysg5xkxpqfn2wfcz6mv2hmoktwbdxkax4s"
      }
    }
  ],
  "Cids": [
    {
      "/": "bafy2bzacea3wsdh6y3a36tb3skempjoxqpuyompjbmfeyf34fi3uy6uue42v4"
    }
  ]
}
```

### ChainGetEvents
ChainGetEvents returns the events under an event AMT root CID.


Perms: read

Inputs:
```json
[
  {
    "/": "bafy2bzacea3wsdh6y3a36tb3skempjoxqpuyompjbmfeyf34fi3uy6uue42v4"
  }
]
```

Response:
```json
[
  {
    "Emitter": 1000,
    "Entries": [
      {
        "Flags": 7,
        "Key": "string value",
        "Codec": 42,
        "Value": "Ynl0ZSBhcnJheQ=="
      }
    ]
  }
]
```

### ChainGetGenesis
ChainGetGenesis returns the genesis tipset.


Perms: read

Inputs: `[]`

Response:
```json
{
  "Cids": null,
  "Blocks": null,
  "Height": 0
}
```

### ChainGetMessage


Perms: read

Inputs:
```json
[
  {
    "/": "bafy2bzacea3wsdh6y3a36tb3skempjoxqpuyompjbmfeyf34fi3uy6uue42v4"
  }
]
```

Response:
```json
{
  "CID": {
    "/": "bafy2bzacebbpdegvr3i4cosewthysg5xkxpqfn2wfcz6mv2hmoktwbdxkax4s"
  },
  "Version": 42,
  "To": "f01234",
  "From": "f01234",
  "Nonce": 42,
  "Value": "0",
  "GasLimit": 9,
  "GasFeeCap": "0",
  "GasPremium": "0",
  "Method": 1,
  "Params": "Ynl0ZSBhcnJheQ=="
}
```

### ChainGetMessagesInTipset


Perms: read

Inputs:
```json
[
  [
    {
      "/": "bafy2bzacea3wsdh6y3a36tb3skempjoxqpuyompjbmfeyf34fi3uy6uue42v4"
    },
    {
      "/": "bafy2bzacebp3shtrn43k7g3unredz7fxn4gj533d3o43tqn2p2ipxxhrvchve"
    }
  ]
]
```

Response:
```json
[
  {
    "Cid": {
      "/": "bafy2bzacea3wsdh6y3a36tb3skempjoxqpuyompjbmfeyf34fi3uy6uue42v4"
    },
    "Message": {
      "CID": {
        "/": "bafy2bzacebbpdegvr3i4cosewthysg5xkxpqfn2wfcz6mv2hmoktwbdxkax4s"
      },
      "Version": 42,
      "To": "f01234",
      "From": "f01234",
      "Nonce": 42,
      "Value": "0",
      "GasLimit": 9,
      "GasFeeCap": "0",
      "GasPremium": "0",
      "Method": 1,
      "Params": "Ynl0ZSBhcnJheQ=="
    }
  }
]
```

### ChainGetParentMessages


Perms: read

Inputs:
```json
[
  {
    "/": "bafy2bzacea3wsdh6y3a36tb3skempjoxqpuyompjbmfeyf34fi3uy6uue42v4"
  }
]
```

Response:
```json
[
  {
    "Cid": {
      "/": "bafy2bzacea3wsdh6y3a36tb3skempjoxqpuyompjbmfeyf34fi3uy6uue42v4"
    },
    "Message": {
      "CID": {
        "/": "bafy2bzacebbpdegvr3i4cosewthysg5xkxpqfn2wfcz6mv2hmoktwbdxkax4s"
      },
      "Version": 42,
      "To": "f01234",
      "From": "f01234",
      "Nonce": 42,
      "Value": "0",
      "GasLimit": 9,
      "GasFeeCap": "0",
      "GasPremium": "0",
      "Method": 1,
      "Params": "Ynl0ZSBhcnJheQ=="
    }
  }
]
```

### ChainGetParentReceipts


Perms: read

Inputs:
```json
[
  {
    "/": "bafy2bzacea3wsdh6y3a36tb3skempjoxqpuyompjbmfeyf34fi3uy6uue42v4"
  }
]
```

Response:
```json
[
  {
    "ExitCode": 0,
    "Return": "Ynl0ZSBhcnJheQ==",
    "GasUsed": 9,
    "EventsRoot": {
      "/": "bafy2bzacea3wsdh6y3a36tb3skempjoxqpuyompjbmfeyf34fi3uy6uue42v4"
    }
  }
]
```

### ChainGetPath


Perms: read

Inputs:
```json
[
  [
    {
      "/": "bafy2bzacea3wsdh6y3a36tb3skempjoxqpuyompjbmfeyf34fi3uy6uue42v4"
    },
    {
      "/": "bafy2bzacebp3shtrn43k7g3unredz7fxn4gj533d3o43tqn2p2ipxxhrvchve"
    }
  ],
  [
    {
      "/": "bafy2bzacea3wsdh6y3a36tb3skempjoxqpuyompjbmfeyf34fi3uy6uue42v4"
    },
    {
      "/": "bafy2bzacebp3shtrn43k7g3unredz7fxn4gj533d3o43tqn2p2ipxxhrvchve"
    }
  ]
]
```

Response:
```json
[
  {
    "Type": "apply",
    "Val": {
      "Cids": null,
      "Blocks": null,
      "Height": 0
    }
  }
]
```

### ChainGetReceipts


Perms: read

Inputs:
```json
[
  {
    "/": "bafy2bzacea3wsdh6y3a36tb3skempjoxqpuyompjbmfeyf34fi3uy6uue42v4"
  }
]
```

Response:
```json
[
  {
    "ExitCode": 0,
    "Return": "Ynl0ZSBhcnJheQ==",
    "GasUsed": 9,
    "EventsRoot": {
      "/": "bafy2bzacea3wsdh6y3a36tb3skempjoxqpuyompjbmfeyf34fi3uy6uue42v4"
    }
  }
]
```

### ChainGetTipSet


Perms: read

Inputs:
```json
[
  [
    {
      "/": "bafy2bzacea3wsdh6y3a36tb3skempjoxqpuyompjbmfeyf34fi3uy6uue42v4"
    },
    {
      "/": "bafy2bzacebp3shtrn43k7g3unredz7fxn4gj533d3o43tqn2p2ipxxhrvchve"
    }
  ]
]
```

Response:
```json
{
  "Cids": null,
  "Blocks": null,
  "Height": 0
}
```

### ChainGetTipSetAfterHeight


Perms: read

Inputs:
```json
[
  10101,
  [
    {
      "/": "bafy2bzacea3wsdh6y3a36tb3skempjoxqpuyompjbmfeyf34fi3uy6uue42v4"
    },
    {
      "/": "bafy2bzacebp3shtrn43k7g3unredz7fxn4gj533d3o43tqn2p2ipxxhrvchve"
    }
  ]
]
```

Response:
```json
{
  "Cids": null,
  "Blocks": null,
  "Height": 0
}
```

### ChainGetTipSetByHeight


Perms: read

Inputs:
```json
[
  10101,
  [
    {
      "/": "bafy2bzacea3wsdh6y3a36tb3skempjoxqpuyompjbmfeyf34fi3uy6uue42v4"
    },
    {
      "/": "bafy2bzacebp3shtrn43k7g3unredz7fxn4gj533d3o43tqn2p2ipxxhrvchve"
    }
  ]
]
```

Response:
```json
{
  "Cids": null,
  "Blocks": null,
  "Height": 0
}
```

### ChainHead


Perms: read

Inputs: `[]`

Response:
```json
{
  "Cids": null,
  "Blocks": null,
  "Height": 0
}
```

### ChainList


Perms: read

Inputs:
```json
[
  [
    {
      "/": "bafy2bzacea3wsdh6y3a36tb3skempjoxqpuyompjbmfeyf34fi3uy6uue42v4"
    },
    {
      "/": "bafy2bzacebp3shtrn43k7g3unredz7fxn4gj533d3o43tqn2p2ipxxhrvchve"
    }
  ],
  123
]
```

Response:
```json
[
  [
    {
      "/": "bafy2bzacea3wsdh6y3a36tb3skempjoxqpuyompjbmfeyf34fi3uy6uue42v4"
    },
    {
      "/": "bafy2bzacebp3shtrn43k7g3unredz7fxn4gj533d3o43tqn2p2ipxxhrvchve"
    }
  ]
]
```

### ChainNotify


Perms: read

Inputs: `[]`

Response:
```json
[
  {
    "Type": "apply",
    "Val": {
      "Cids": null,
      "Blocks": null,
      "Height": 0
    }
  }
]
```

### ChainSetHead


Perms: admin

Inputs:
```json
[
  [
    {
      "/": "bafy2bzacea3wsdh6y3a36tb3skempjoxqpuyompjbmfeyf34fi3uy6uue42v4"
    },
    {
      "/": "bafy2bzacebp3shtrn43k7g3unredz7fxn4gj533d3o43tqn2p2ipxxhrvchve"
    }
  ]
]
```

Response: `{}`

### GetActor


Perms: read

Inputs:
```json
[
  "f01234"
]
```

Response:
```json
{
  "Code": {
    "/": "bafy2bzacea3wsdh6y3a36tb3skempjoxqpuyompjbmfeyf34fi3uy6uue42v4"
  },
  "Head": {
    "/": "bafy2bzacea3wsdh6y3a36tb3skempjoxqpuyompjbmfeyf34fi3uy6uue42v4"
  },
  "Nonce": 42,
  "Balance": "0",
  "Address": "f01234"
}
```

### GetEntry


Perms: read

Inputs:
```json
[
  10101,
  42
]
```

Response:
```json
{
  "Round": 42,
  "Data": "Ynl0ZSBhcnJheQ=="
}
```

### GetFullBlock


Perms: read

Inputs:
```json
[
  {
    "/": "bafy2bzacea3wsdh6y3a36tb3skempjoxqpuyompjbmfeyf34fi3uy6uue42v4"
  }
]
```

Response:
```json
{
  "Header": {
    "Miner": "f01234",
    "Ticket": {
      "VRFProof": "Bw=="
    },
    "ElectionProof": {
      "WinCount": 9,
      "VRFProof": "Bw=="
    },
    "BeaconEntries": [
      {
        "Round": 42,
        "Data": "Ynl0ZSBhcnJheQ=="
      }
    ],
    "WinPoStProof": [
      {
        "PoStProof": 8,
        "ProofBytes": "Ynl0ZSBhcnJheQ=="
      }
    ],
    "Parents": [
      {
        "/": "bafy2bzacea3wsdh6y3a36tb3skempjoxqpuyompjbmfeyf34fi3uy6uue42v4"
      }
    ],
    "ParentWeight": "0",
    "Height": 10101,
    "ParentStateRoot": {
      "/": "bafy2bzacea3wsdh6y3a36tb3skempjoxqpuyompjbmfeyf34fi3uy6uue42v4"
    },
    "ParentMessageReceipts": {
      "/": "bafy2bzacea3wsdh6y3a36tb3skempjoxqpuyompjbmfeyf34fi3uy6uue42v4"
    },
    "Messages": {
      "/": "bafy2bzacea3wsdh6y3a36tb3skempjoxqpuyompjbmfeyf34fi3uy6uue42v4"
    },
    "BLSAggregate": {
      "Type": 2,
      "Data": "Ynl0ZSBhcnJheQ=="
    },
    "Timestamp": 42,
    "BlockSig": {
      "Type": 2,
      "Data": "Ynl0ZSBhcnJheQ=="
    },
    "ForkSignaling": 42,
    "ParentBaseFee": "0"
  },
  "BLSMessages": [
    {
      "CID": {
        "/": "bafy2bzacebbpdegvr3i4cosewthysg5xkxpqfn2wfcz6mv2hmoktwbdxkax4s"
      },
      "Version": 42,
      "To": "f01234",
      "From": "f01234",
      "Nonce": 42,
      "Value": "0",
      "GasLimit": 9,
      "GasFeeCap": "0",
      "GasPremium": "0",
      "Method": 1,
      "Params": "Ynl0ZSBhcnJheQ=="
    }
  ],
  "SECPMessages": [
    {
      "Message": {
        "CID": {
          "/": "bafy2bzacebbpdegvr3i4cosewthysg5xkxpqfn2wfcz6mv2hmoktwbdxkax4s"
        },
        "Version": 42,
        "To": "f01234",
        "From": "f01234",
        "Nonce": 42,
        "Value": "0",
        "GasLimit": 9,
        "GasFeeCap": "0",
        "GasPremium": "0",
        "Method": 1,
        "Params": "Ynl0ZSBhcnJheQ=="
      },
      "Signature": {
        "Type": 2,
        "Data": "Ynl0ZSBhcnJheQ=="
      },
      "CID": {
        "/": "bafy2bzacebbpdegvr3i4cosewthysg5xkxpqfn2wfcz6mv2hmoktwbdxkax4s"
      }
    }
  ]
}
```

### GetParentStateRootActor


Perms: read

Inputs:
```json
[
  {
    "Cids": null,
    "Blocks": null,
    "Height": 0
  },
  "f01234"
]
```

Response:
```json
{
  "Code": {
    "/": "bafy2bzacea3wsdh6y3a36tb3skempjoxqpuyompjbmfeyf34fi3uy6uue42v4"
  },
  "Head": {
    "/": "bafy2bzacea3wsdh6y3a36tb3skempjoxqpuyompjbmfeyf34fi3uy6uue42v4"
  },
  "Nonce": 42,
  "Balance": "0",
  "Address": "f01234"
}
```

<<<<<<< HEAD
=======
### MessageWait


Perms: read

Inputs:
```json
[
  {
    "/": "bafy2bzacea3wsdh6y3a36tb3skempjoxqpuyompjbmfeyf34fi3uy6uue42v4"
  },
  10101,
  10101
]
```

Response:
```json
{
  "TS": {
    "Cids": null,
    "Blocks": null,
    "Height": 0
  },
  "Message": {
    "CID": {
      "/": "bafy2bzacebbpdegvr3i4cosewthysg5xkxpqfn2wfcz6mv2hmoktwbdxkax4s"
    },
    "Version": 42,
    "To": "f01234",
    "From": "f01234",
    "Nonce": 42,
    "Value": "0",
    "GasLimit": 9,
    "GasFeeCap": "0",
    "GasPremium": "0",
    "Method": 1,
    "Params": "Ynl0ZSBhcnJheQ=="
  },
  "Block": {
    "Miner": "f01234",
    "Ticket": {
      "VRFProof": "Bw=="
    },
    "ElectionProof": {
      "WinCount": 9,
      "VRFProof": "Bw=="
    },
    "BeaconEntries": [
      {
        "Round": 42,
        "Data": "Ynl0ZSBhcnJheQ=="
      }
    ],
    "WinPoStProof": [
      {
        "PoStProof": 8,
        "ProofBytes": "Ynl0ZSBhcnJheQ=="
      }
    ],
    "Parents": [
      {
        "/": "bafy2bzacea3wsdh6y3a36tb3skempjoxqpuyompjbmfeyf34fi3uy6uue42v4"
      }
    ],
    "ParentWeight": "0",
    "Height": 10101,
    "ParentStateRoot": {
      "/": "bafy2bzacea3wsdh6y3a36tb3skempjoxqpuyompjbmfeyf34fi3uy6uue42v4"
    },
    "ParentMessageReceipts": {
      "/": "bafy2bzacea3wsdh6y3a36tb3skempjoxqpuyompjbmfeyf34fi3uy6uue42v4"
    },
    "Messages": {
      "/": "bafy2bzacea3wsdh6y3a36tb3skempjoxqpuyompjbmfeyf34fi3uy6uue42v4"
    },
    "BLSAggregate": {
      "Type": 2,
      "Data": "Ynl0ZSBhcnJheQ=="
    },
    "Timestamp": 42,
    "BlockSig": {
      "Type": 2,
      "Data": "Ynl0ZSBhcnJheQ=="
    },
    "ForkSignaling": 42,
    "ParentBaseFee": "0"
  },
  "Receipt": {
    "ExitCode": 0,
    "Return": "Ynl0ZSBhcnJheQ==",
    "GasUsed": 9,
    "EventsRoot": {
      "/": "bafy2bzacea3wsdh6y3a36tb3skempjoxqpuyompjbmfeyf34fi3uy6uue42v4"
    }
  }
}
```

>>>>>>> 0179375c
### ProtocolParameters


Perms: read

Inputs: `[]`

Response:
```json
{
  "Network": "string value",
  "BlockTime": 60000000000,
  "SupportedSectors": [
    {
      "Size": 34359738368,
      "MaxPieceSize": 1024
    }
  ]
}
```

### ResolveToKeyAddr


Perms: read

Inputs:
```json
[
  "f01234",
  {
    "Cids": null,
    "Blocks": null,
    "Height": 0
  }
]
```

Response: `"f01234"`

### StateActorCodeCIDs
StateActorCodeCIDs returns the CIDs of all the builtin actors for the given network version


Perms: read

Inputs:
```json
[
  18
]
```

Response: `{}`

### StateActorManifestCID
StateActorManifestCID returns the CID of the builtin actors manifest for the given network version


Perms: read

Inputs:
```json
[
  18
]
```

Response:
```json
{
  "/": "bafy2bzacea3wsdh6y3a36tb3skempjoxqpuyompjbmfeyf34fi3uy6uue42v4"
}
```

### StateCall


Perms: read

Inputs:
```json
[
  {
    "CID": {
      "/": "bafy2bzacebbpdegvr3i4cosewthysg5xkxpqfn2wfcz6mv2hmoktwbdxkax4s"
    },
    "Version": 42,
    "To": "f01234",
    "From": "f01234",
    "Nonce": 42,
    "Value": "0",
    "GasLimit": 9,
    "GasFeeCap": "0",
    "GasPremium": "0",
    "Method": 1,
    "Params": "Ynl0ZSBhcnJheQ=="
  },
  [
    {
      "/": "bafy2bzacea3wsdh6y3a36tb3skempjoxqpuyompjbmfeyf34fi3uy6uue42v4"
    },
    {
      "/": "bafy2bzacebp3shtrn43k7g3unredz7fxn4gj533d3o43tqn2p2ipxxhrvchve"
    }
  ]
]
```

Response:
```json
{
  "MsgCid": {
    "/": "bafy2bzacea3wsdh6y3a36tb3skempjoxqpuyompjbmfeyf34fi3uy6uue42v4"
  },
  "Msg": {
    "CID": {
      "/": "bafy2bzacebbpdegvr3i4cosewthysg5xkxpqfn2wfcz6mv2hmoktwbdxkax4s"
    },
    "Version": 42,
    "To": "f01234",
    "From": "f01234",
    "Nonce": 42,
    "Value": "0",
    "GasLimit": 9,
    "GasFeeCap": "0",
    "GasPremium": "0",
    "Method": 1,
    "Params": "Ynl0ZSBhcnJheQ=="
  },
  "MsgRct": {
    "ExitCode": 0,
    "Return": "Ynl0ZSBhcnJheQ==",
    "GasUsed": 9,
    "EventsRoot": {
      "/": "bafy2bzacea3wsdh6y3a36tb3skempjoxqpuyompjbmfeyf34fi3uy6uue42v4"
    }
  },
  "GasCost": {
    "Message": {
      "/": "bafy2bzacea3wsdh6y3a36tb3skempjoxqpuyompjbmfeyf34fi3uy6uue42v4"
    },
    "GasUsed": "0",
    "BaseFeeBurn": "0",
    "OverEstimationBurn": "0",
    "MinerPenalty": "0",
    "MinerTip": "0",
    "Refund": "0",
    "TotalCost": "0"
  },
  "ExecutionTrace": {
    "Msg": {
      "CID": {
        "/": "bafy2bzacebbpdegvr3i4cosewthysg5xkxpqfn2wfcz6mv2hmoktwbdxkax4s"
      },
      "Version": 42,
      "To": "f01234",
      "From": "f01234",
      "Nonce": 42,
      "Value": "0",
      "GasLimit": 9,
      "GasFeeCap": "0",
      "GasPremium": "0",
      "Method": 1,
      "Params": "Ynl0ZSBhcnJheQ=="
    },
    "MsgRct": {
      "ExitCode": 0,
      "Return": "Ynl0ZSBhcnJheQ==",
      "GasUsed": 9,
      "EventsRoot": {
        "/": "bafy2bzacea3wsdh6y3a36tb3skempjoxqpuyompjbmfeyf34fi3uy6uue42v4"
      }
    },
    "Error": "string value",
    "Duration": 60000000000,
    "GasCharges": [
      {
        "Name": "string value",
        "loc": [
          {
            "File": "string value",
            "Line": 123,
            "Function": "string value"
          }
        ],
        "tg": 9,
        "cg": 9,
        "sg": 9,
        "vtg": 9,
        "vcg": 9,
        "vsg": 9,
        "tt": 60000000000,
        "ex": {}
      }
    ],
    "Subcalls": [
      {
        "Msg": {
          "CID": {
            "/": "bafy2bzacebbpdegvr3i4cosewthysg5xkxpqfn2wfcz6mv2hmoktwbdxkax4s"
          },
          "Version": 42,
          "To": "f01234",
          "From": "f01234",
          "Nonce": 42,
          "Value": "0",
          "GasLimit": 9,
          "GasFeeCap": "0",
          "GasPremium": "0",
          "Method": 1,
          "Params": "Ynl0ZSBhcnJheQ=="
        },
        "MsgRct": {
          "ExitCode": 0,
          "Return": "Ynl0ZSBhcnJheQ==",
          "GasUsed": 9,
          "EventsRoot": {
            "/": "bafy2bzacea3wsdh6y3a36tb3skempjoxqpuyompjbmfeyf34fi3uy6uue42v4"
          }
        },
        "Error": "string value",
        "Duration": 60000000000,
        "GasCharges": [
          {
            "Name": "string value",
            "loc": [
              {
                "File": "string value",
                "Line": 123,
                "Function": "string value"
              }
            ],
            "tg": 9,
            "cg": 9,
            "sg": 9,
            "vtg": 9,
            "vcg": 9,
            "vsg": 9,
            "tt": 60000000000,
            "ex": {}
          }
        ],
        "Subcalls": null
      }
    ]
  },
  "Error": "string value",
  "Duration": 60000000000
}
```

### StateCompute
StateCompute is a flexible command that applies the given messages on the given tipset.
The messages are run as though the VM were at the provided height.

When called, StateCompute will:
- Load the provided tipset, or use the current chain head if not provided
- Compute the tipset state of the provided tipset on top of the parent state
- (note that this step runs before vmheight is applied to the execution)
- Execute state upgrade if any were scheduled at the epoch, or in null
blocks preceding the tipset
- Call the cron actor on null blocks preceding the tipset
- For each block in the tipset
- Apply messages in blocks in the specified
- Award block reward by calling the reward actor
- Call the cron actor for the current epoch
- If the specified vmheight is higher than the current epoch, apply any
needed state upgrades to the state
- Apply the specified messages to the state

The vmheight parameter sets VM execution epoch, and can be used to simulate
message execution in different network versions. If the specified vmheight
epoch is higher than the epoch of the specified tipset, any state upgrades
until the vmheight will be executed on the state before applying messages
specified by the user.

Note that the initial tipset state computation is not affected by the
vmheight parameter - only the messages in the `apply` set are

If the caller wants to simply compute the state, vmheight should be set to
the epoch of the specified tipset.

Messages in the `apply` parameter must have the correct nonces, and gas
values set.


Perms: read

Inputs:
```json
[
  10101,
  [
    {
      "CID": {
        "/": "bafy2bzacebbpdegvr3i4cosewthysg5xkxpqfn2wfcz6mv2hmoktwbdxkax4s"
      },
      "Version": 42,
      "To": "f01234",
      "From": "f01234",
      "Nonce": 42,
      "Value": "0",
      "GasLimit": 9,
      "GasFeeCap": "0",
      "GasPremium": "0",
      "Method": 1,
      "Params": "Ynl0ZSBhcnJheQ=="
    }
  ],
  [
    {
      "/": "bafy2bzacea3wsdh6y3a36tb3skempjoxqpuyompjbmfeyf34fi3uy6uue42v4"
    },
    {
      "/": "bafy2bzacebp3shtrn43k7g3unredz7fxn4gj533d3o43tqn2p2ipxxhrvchve"
    }
  ]
]
```

Response:
```json
{
  "Root": {
    "/": "bafy2bzacea3wsdh6y3a36tb3skempjoxqpuyompjbmfeyf34fi3uy6uue42v4"
  },
  "Trace": [
    {
      "MsgCid": {
        "/": "bafy2bzacea3wsdh6y3a36tb3skempjoxqpuyompjbmfeyf34fi3uy6uue42v4"
      },
      "Msg": {
        "CID": {
          "/": "bafy2bzacebbpdegvr3i4cosewthysg5xkxpqfn2wfcz6mv2hmoktwbdxkax4s"
        },
        "Version": 42,
        "To": "f01234",
        "From": "f01234",
        "Nonce": 42,
        "Value": "0",
        "GasLimit": 9,
        "GasFeeCap": "0",
        "GasPremium": "0",
        "Method": 1,
        "Params": "Ynl0ZSBhcnJheQ=="
      },
      "MsgRct": {
        "ExitCode": 0,
        "Return": "Ynl0ZSBhcnJheQ==",
        "GasUsed": 9,
        "EventsRoot": null
      },
      "GasCost": {
        "Message": {
          "/": "bafy2bzacea3wsdh6y3a36tb3skempjoxqpuyompjbmfeyf34fi3uy6uue42v4"
        },
        "GasUsed": "0",
        "BaseFeeBurn": "0",
        "OverEstimationBurn": "0",
        "MinerPenalty": "0",
        "MinerTip": "0",
        "Refund": "0",
        "TotalCost": "0"
      },
      "ExecutionTrace": {
        "Msg": {
          "CID": {
            "/": "bafy2bzacebbpdegvr3i4cosewthysg5xkxpqfn2wfcz6mv2hmoktwbdxkax4s"
          },
          "Version": 42,
          "To": "f01234",
          "From": "f01234",
          "Nonce": 42,
          "Value": "0",
          "GasLimit": 9,
          "GasFeeCap": "0",
          "GasPremium": "0",
          "Method": 1,
          "Params": "Ynl0ZSBhcnJheQ=="
        },
        "MsgRct": {
          "ExitCode": 0,
          "Return": "Ynl0ZSBhcnJheQ==",
          "GasUsed": 9,
          "EventsRoot": null
        },
        "Error": "string value",
        "Duration": 60000000000,
        "GasCharges": [
          {
            "Name": "string value",
            "loc": [
              {
                "File": "string value",
                "Line": 123,
                "Function": "string value"
              }
            ],
            "tg": 9,
            "cg": 9,
            "sg": 9,
            "vtg": 9,
            "vcg": 9,
            "vsg": 9,
            "tt": 60000000000,
            "ex": {}
          }
        ],
        "Subcalls": [
          {
            "Msg": {
              "CID": {
                "/": "bafy2bzacebbpdegvr3i4cosewthysg5xkxpqfn2wfcz6mv2hmoktwbdxkax4s"
              },
              "Version": 42,
              "To": "f01234",
              "From": "f01234",
              "Nonce": 42,
              "Value": "0",
              "GasLimit": 9,
              "GasFeeCap": "0",
              "GasPremium": "0",
              "Method": 1,
              "Params": "Ynl0ZSBhcnJheQ=="
            },
            "MsgRct": {
              "ExitCode": 0,
              "Return": "Ynl0ZSBhcnJheQ==",
              "GasUsed": 9,
              "EventsRoot": null
            },
            "Error": "string value",
            "Duration": 60000000000,
            "GasCharges": [
              {
                "Name": "string value",
                "loc": [
                  {
                    "File": "string value",
                    "Line": 123,
                    "Function": "string value"
                  }
                ],
                "tg": 9,
                "cg": 9,
                "sg": 9,
                "vtg": 9,
                "vcg": 9,
                "vsg": 9,
                "tt": 60000000000,
                "ex": {}
              }
            ],
            "Subcalls": null
          }
        ]
      },
      "Error": "string value",
      "Duration": 60000000000
    }
  ]
}
```

### StateGetBeaconEntry
StateGetBeaconEntry returns the beacon entry for the given filecoin epoch. If
the entry has not yet been produced, the call will block until the entry
becomes available


Perms: read

Inputs:
```json
[
  10101
]
```

Response:
```json
{
  "Round": 42,
  "Data": "Ynl0ZSBhcnJheQ=="
}
```

### StateGetNetworkParams
StateGetNetworkParams return current network params


Perms: read

Inputs: `[]`

Response:
```json
{
  "NetworkName": "mainnet",
  "BlockDelaySecs": 42,
  "ConsensusMinerMinPower": "0",
  "SupportedProofTypes": [
    8
  ],
  "PreCommitChallengeDelay": 10101,
  "ForkUpgradeParams": {
    "UpgradeSmokeHeight": 10101,
    "UpgradeBreezeHeight": 10101,
    "UpgradeIgnitionHeight": 10101,
    "UpgradeLiftoffHeight": 10101,
    "UpgradeAssemblyHeight": 10101,
    "UpgradeRefuelHeight": 10101,
    "UpgradeTapeHeight": 10101,
    "UpgradeKumquatHeight": 10101,
    "BreezeGasTampingDuration": 10101,
    "UpgradeCalicoHeight": 10101,
    "UpgradePersianHeight": 10101,
    "UpgradeOrangeHeight": 10101,
    "UpgradeClausHeight": 10101,
    "UpgradeTrustHeight": 10101,
    "UpgradeNorwegianHeight": 10101,
    "UpgradeTurboHeight": 10101,
    "UpgradeHyperdriveHeight": 10101,
    "UpgradeChocolateHeight": 10101,
    "UpgradeOhSnapHeight": 10101,
    "UpgradeSkyrHeight": 10101,
    "UpgradeSharkHeight": 10101,
    "UpgradeHyggeHeight": 10101
  }
}
```

### StateGetRandomnessFromBeacon


Perms: read

Inputs:
```json
[
  2,
  10101,
  "Ynl0ZSBhcnJheQ==",
  [
    {
      "/": "bafy2bzacea3wsdh6y3a36tb3skempjoxqpuyompjbmfeyf34fi3uy6uue42v4"
    },
    {
      "/": "bafy2bzacebp3shtrn43k7g3unredz7fxn4gj533d3o43tqn2p2ipxxhrvchve"
    }
  ]
]
```

Response: `"Bw=="`

### StateGetRandomnessFromTickets


Perms: read

Inputs:
```json
[
  2,
  10101,
  "Ynl0ZSBhcnJheQ==",
  [
    {
      "/": "bafy2bzacea3wsdh6y3a36tb3skempjoxqpuyompjbmfeyf34fi3uy6uue42v4"
    },
    {
      "/": "bafy2bzacebp3shtrn43k7g3unredz7fxn4gj533d3o43tqn2p2ipxxhrvchve"
    }
  ]
]
```

Response: `"Bw=="`

### StateNetworkName


Perms: read

Inputs: `[]`

Response: `"mainnet"`

### StateNetworkVersion


Perms: read

Inputs:
```json
[
  [
    {
      "/": "bafy2bzacea3wsdh6y3a36tb3skempjoxqpuyompjbmfeyf34fi3uy6uue42v4"
    },
    {
      "/": "bafy2bzacebp3shtrn43k7g3unredz7fxn4gj533d3o43tqn2p2ipxxhrvchve"
    }
  ]
]
```

Response: `18`

### StateReplay


Perms: read

Inputs:
```json
[
  [
    {
      "/": "bafy2bzacea3wsdh6y3a36tb3skempjoxqpuyompjbmfeyf34fi3uy6uue42v4"
    },
    {
      "/": "bafy2bzacebp3shtrn43k7g3unredz7fxn4gj533d3o43tqn2p2ipxxhrvchve"
    }
  ],
  {
    "/": "bafy2bzacea3wsdh6y3a36tb3skempjoxqpuyompjbmfeyf34fi3uy6uue42v4"
  }
]
```

Response:
```json
{
  "MsgCid": {
    "/": "bafy2bzacea3wsdh6y3a36tb3skempjoxqpuyompjbmfeyf34fi3uy6uue42v4"
  },
  "Msg": {
    "CID": {
      "/": "bafy2bzacebbpdegvr3i4cosewthysg5xkxpqfn2wfcz6mv2hmoktwbdxkax4s"
    },
    "Version": 42,
    "To": "f01234",
    "From": "f01234",
    "Nonce": 42,
    "Value": "0",
    "GasLimit": 9,
    "GasFeeCap": "0",
    "GasPremium": "0",
    "Method": 1,
    "Params": "Ynl0ZSBhcnJheQ=="
  },
  "MsgRct": {
    "ExitCode": 0,
    "Return": "Ynl0ZSBhcnJheQ==",
    "GasUsed": 9,
    "EventsRoot": {
      "/": "bafy2bzacea3wsdh6y3a36tb3skempjoxqpuyompjbmfeyf34fi3uy6uue42v4"
    }
  },
  "GasCost": {
    "Message": {
      "/": "bafy2bzacea3wsdh6y3a36tb3skempjoxqpuyompjbmfeyf34fi3uy6uue42v4"
    },
    "GasUsed": "0",
    "BaseFeeBurn": "0",
    "OverEstimationBurn": "0",
    "MinerPenalty": "0",
    "MinerTip": "0",
    "Refund": "0",
    "TotalCost": "0"
  },
  "ExecutionTrace": {
    "Msg": {
      "CID": {
        "/": "bafy2bzacebbpdegvr3i4cosewthysg5xkxpqfn2wfcz6mv2hmoktwbdxkax4s"
      },
      "Version": 42,
      "To": "f01234",
      "From": "f01234",
      "Nonce": 42,
      "Value": "0",
      "GasLimit": 9,
      "GasFeeCap": "0",
      "GasPremium": "0",
      "Method": 1,
      "Params": "Ynl0ZSBhcnJheQ=="
    },
    "MsgRct": {
      "ExitCode": 0,
      "Return": "Ynl0ZSBhcnJheQ==",
      "GasUsed": 9,
      "EventsRoot": {
        "/": "bafy2bzacea3wsdh6y3a36tb3skempjoxqpuyompjbmfeyf34fi3uy6uue42v4"
      }
    },
    "Error": "string value",
    "Duration": 60000000000,
    "GasCharges": [
      {
        "Name": "string value",
        "loc": [
          {
            "File": "string value",
            "Line": 123,
            "Function": "string value"
          }
        ],
        "tg": 9,
        "cg": 9,
        "sg": 9,
        "vtg": 9,
        "vcg": 9,
        "vsg": 9,
        "tt": 60000000000,
        "ex": {}
      }
    ],
    "Subcalls": [
      {
        "Msg": {
          "CID": {
            "/": "bafy2bzacebbpdegvr3i4cosewthysg5xkxpqfn2wfcz6mv2hmoktwbdxkax4s"
          },
          "Version": 42,
          "To": "f01234",
          "From": "f01234",
          "Nonce": 42,
          "Value": "0",
          "GasLimit": 9,
          "GasFeeCap": "0",
          "GasPremium": "0",
          "Method": 1,
          "Params": "Ynl0ZSBhcnJheQ=="
        },
        "MsgRct": {
          "ExitCode": 0,
          "Return": "Ynl0ZSBhcnJheQ==",
          "GasUsed": 9,
          "EventsRoot": {
            "/": "bafy2bzacea3wsdh6y3a36tb3skempjoxqpuyompjbmfeyf34fi3uy6uue42v4"
          }
        },
        "Error": "string value",
        "Duration": 60000000000,
        "GasCharges": [
          {
            "Name": "string value",
            "loc": [
              {
                "File": "string value",
                "Line": 123,
                "Function": "string value"
              }
            ],
            "tg": 9,
            "cg": 9,
            "sg": 9,
            "vtg": 9,
            "vcg": 9,
            "vsg": 9,
            "tt": 60000000000,
            "ex": {}
          }
        ],
        "Subcalls": null
      }
    ]
  },
  "Error": "string value",
  "Duration": 60000000000
}
```

### StateSearchMsg
StateSearchMsg looks back up to limit epochs in the chain for a message, and returns its receipt and the tipset where it was executed

NOTE: If a replacing message is found on chain, this method will return
a MsgLookup for the replacing message - the MsgLookup.Message will be a different
CID than the one provided in the 'cid' param, MsgLookup.Receipt will contain the
result of the execution of the replacing message.

If the caller wants to ensure that exactly the requested message was executed,
they must check that MsgLookup.Message is equal to the provided 'cid', or set the
`allowReplaced` parameter to false. Without this check, and with `allowReplaced`
set to true, both the requested and original message may appear as
successfully executed on-chain, which may look like a double-spend.

A replacing message is a message with a different CID, any of Gas values, and
different signature, but with all other parameters matching (source/destination,
nonce, params, etc.)


Perms: read

Inputs:
```json
[
  [
    {
      "/": "bafy2bzacea3wsdh6y3a36tb3skempjoxqpuyompjbmfeyf34fi3uy6uue42v4"
    },
    {
      "/": "bafy2bzacebp3shtrn43k7g3unredz7fxn4gj533d3o43tqn2p2ipxxhrvchve"
    }
  ],
  {
    "/": "bafy2bzacea3wsdh6y3a36tb3skempjoxqpuyompjbmfeyf34fi3uy6uue42v4"
  },
  10101,
  true
]
```

Response:
```json
{
  "Message": {
    "/": "bafy2bzacea3wsdh6y3a36tb3skempjoxqpuyompjbmfeyf34fi3uy6uue42v4"
  },
  "Receipt": {
    "ExitCode": 0,
    "Return": "Ynl0ZSBhcnJheQ==",
    "GasUsed": 9,
    "EventsRoot": {
      "/": "bafy2bzacea3wsdh6y3a36tb3skempjoxqpuyompjbmfeyf34fi3uy6uue42v4"
    }
  },
  "ReturnDec": {},
  "TipSet": [
    {
      "/": "bafy2bzacea3wsdh6y3a36tb3skempjoxqpuyompjbmfeyf34fi3uy6uue42v4"
    },
    {
      "/": "bafy2bzacebp3shtrn43k7g3unredz7fxn4gj533d3o43tqn2p2ipxxhrvchve"
    }
  ],
  "Height": 10101
}
```

### StateVerifiedRegistryRootKey


Perms: read

Inputs:
```json
[
  [
    {
      "/": "bafy2bzacea3wsdh6y3a36tb3skempjoxqpuyompjbmfeyf34fi3uy6uue42v4"
    },
    {
      "/": "bafy2bzacebp3shtrn43k7g3unredz7fxn4gj533d3o43tqn2p2ipxxhrvchve"
    }
  ]
]
```

Response: `"f01234"`

### StateVerifierStatus


Perms: read

Inputs:
```json
[
  "f01234",
  [
    {
      "/": "bafy2bzacea3wsdh6y3a36tb3skempjoxqpuyompjbmfeyf34fi3uy6uue42v4"
    },
    {
      "/": "bafy2bzacebp3shtrn43k7g3unredz7fxn4gj533d3o43tqn2p2ipxxhrvchve"
    }
  ]
]
```

Response: `"0"`

### StateWaitMsg
StateWaitMsg looks back up to limit epochs in the chain for a message.
If not found, it blocks until the message arrives on chain, and gets to the
indicated confidence depth.

NOTE: If a replacing message is found on chain, this method will return
a MsgLookup for the replacing message - the MsgLookup.Message will be a different
CID than the one provided in the 'cid' param, MsgLookup.Receipt will contain the
result of the execution of the replacing message.

If the caller wants to ensure that exactly the requested message was executed,
they must check that MsgLookup.Message is equal to the provided 'cid', or set the
`allowReplaced` parameter to false. Without this check, and with `allowReplaced`
set to true, both the requested and original message may appear as
successfully executed on-chain, which may look like a double-spend.

A replacing message is a message with a different CID, any of Gas values, and
different signature, but with all other parameters matching (source/destination,
nonce, params, etc.)


Perms: read

Inputs:
```json
[
  {
    "/": "bafy2bzacea3wsdh6y3a36tb3skempjoxqpuyompjbmfeyf34fi3uy6uue42v4"
  },
  42,
  10101,
  true
]
```

Response:
```json
{
  "Message": {
    "/": "bafy2bzacea3wsdh6y3a36tb3skempjoxqpuyompjbmfeyf34fi3uy6uue42v4"
  },
  "Receipt": {
    "ExitCode": 0,
    "Return": "Ynl0ZSBhcnJheQ==",
    "GasUsed": 9,
    "EventsRoot": {
      "/": "bafy2bzacea3wsdh6y3a36tb3skempjoxqpuyompjbmfeyf34fi3uy6uue42v4"
    }
  },
  "ReturnDec": {},
  "TipSet": [
    {
      "/": "bafy2bzacea3wsdh6y3a36tb3skempjoxqpuyompjbmfeyf34fi3uy6uue42v4"
    },
    {
      "/": "bafy2bzacebp3shtrn43k7g3unredz7fxn4gj533d3o43tqn2p2ipxxhrvchve"
    }
  ],
  "Height": 10101
}
```

### VerifyEntry


Perms: read

Inputs:
```json
[
  {
    "Round": 42,
    "Data": "Ynl0ZSBhcnJheQ=="
  },
  {
    "Round": 42,
    "Data": "Ynl0ZSBhcnJheQ=="
  },
  10101
]
```

Response: `true`

## Common

### NodeStatus


Perms: read

Inputs:
```json
[
  true
]
```

Response:
```json
{
  "SyncStatus": {
    "Epoch": 42,
    "Behind": 42
  },
  "PeerStatus": {
    "PeersToPublishMsgs": 123,
    "PeersToPublishBlocks": 123
  },
  "ChainStatus": {
    "BlocksPerTipsetLast100": 12.3,
    "BlocksPerTipsetLastFinality": 12.3
  }
}
```

### StartTime
StartTime returns node start time


Perms: read

Inputs: `[]`

Response: `"0001-01-01T00:00:00Z"`

### Version
Version provides information about API provider


Perms: read

Inputs: `[]`

Response:
```json
{
  "Version": "string value",
  "APIVersion": 131840
}
```

## ETH

### EthAccounts
These methods are used for Ethereum-compatible JSON-RPC calls

EthAccounts will always return [] since we don't expect Lotus to manage private keys


Perms: read

Inputs: `[]`

Response:
```json
[
  "0x0707070707070707070707070707070707070707"
]
```

### EthAddressToFilecoinAddress
EthAddressToFilecoinAddress converts an EthAddress into an f410 Filecoin Address


Perms: read

Inputs:
```json
[
  "0x0707070707070707070707070707070707070707"
]
```

Response: `"f01234"`

### EthBlockNumber
EthBlockNumber returns the height of the latest (heaviest) TipSet


Perms: read

Inputs: `[]`

Response: `"0x5"`

### EthCall


Perms: read

Inputs:
```json
[
  {
    "from": "0x5cbeecf99d3fdb3f25e309cc264f240bb0664031",
    "to": "0x5cbeecf99d3fdb3f25e309cc264f240bb0664031",
    "gas": "0x5",
    "gasPrice": "0x0",
    "value": "0x0",
    "data": "0x07"
  },
  "string value"
]
```

Response: `"0x07"`

### EthChainId


Perms: read

Inputs: `[]`

Response: `"0x5"`

### EthEstimateGas


Perms: read

Inputs:
```json
[
  {
    "from": "0x5cbeecf99d3fdb3f25e309cc264f240bb0664031",
    "to": "0x5cbeecf99d3fdb3f25e309cc264f240bb0664031",
    "gas": "0x5",
    "gasPrice": "0x0",
    "value": "0x0",
    "data": "0x07"
  }
]
```

Response: `"0x5"`

### EthFeeHistory


Perms: read

Inputs:
```json
[
  "Bw=="
]
```

Response:
```json
{
  "oldestBlock": "0x5",
  "baseFeePerGas": [
    "0x0"
  ],
  "gasUsedRatio": [
    12.3
  ],
  "reward": []
}
```

### EthGasPrice


Perms: read

Inputs: `[]`

Response: `"0x0"`

### EthGetBalance


Perms: read

Inputs:
```json
[
  "0x0707070707070707070707070707070707070707",
  "string value"
]
```

Response: `"0x0"`

### EthGetBlockByHash


Perms: read

Inputs:
```json
[
  "0x0707070707070707070707070707070707070707070707070707070707070707",
  true
]
```

Response:
```json
{
  "hash": "0x0707070707070707070707070707070707070707070707070707070707070707",
  "parentHash": "0x0707070707070707070707070707070707070707070707070707070707070707",
  "sha3Uncles": "0x0707070707070707070707070707070707070707070707070707070707070707",
  "miner": "0x0707070707070707070707070707070707070707",
  "stateRoot": "0x0707070707070707070707070707070707070707070707070707070707070707",
  "transactionsRoot": "0x0707070707070707070707070707070707070707070707070707070707070707",
  "receiptsRoot": "0x0707070707070707070707070707070707070707070707070707070707070707",
  "logsBloom": "0x07",
  "difficulty": "0x5",
  "totalDifficulty": "0x5",
  "number": "0x5",
  "gasLimit": "0x5",
  "gasUsed": "0x5",
  "timestamp": "0x5",
  "extraData": "0x07",
  "mixHash": "0x0707070707070707070707070707070707070707070707070707070707070707",
  "nonce": "0x0707070707070707",
  "baseFeePerGas": "0x0",
  "size": "0x5",
  "transactions": [
    {}
  ],
  "uncles": [
    "0x0707070707070707070707070707070707070707070707070707070707070707"
  ]
}
```

### EthGetBlockByNumber


Perms: read

Inputs:
```json
[
  "string value",
  true
]
```

Response:
```json
{
  "hash": "0x0707070707070707070707070707070707070707070707070707070707070707",
  "parentHash": "0x0707070707070707070707070707070707070707070707070707070707070707",
  "sha3Uncles": "0x0707070707070707070707070707070707070707070707070707070707070707",
  "miner": "0x0707070707070707070707070707070707070707",
  "stateRoot": "0x0707070707070707070707070707070707070707070707070707070707070707",
  "transactionsRoot": "0x0707070707070707070707070707070707070707070707070707070707070707",
  "receiptsRoot": "0x0707070707070707070707070707070707070707070707070707070707070707",
  "logsBloom": "0x07",
  "difficulty": "0x5",
  "totalDifficulty": "0x5",
  "number": "0x5",
  "gasLimit": "0x5",
  "gasUsed": "0x5",
  "timestamp": "0x5",
  "extraData": "0x07",
  "mixHash": "0x0707070707070707070707070707070707070707070707070707070707070707",
  "nonce": "0x0707070707070707",
  "baseFeePerGas": "0x0",
  "size": "0x5",
  "transactions": [
    {}
  ],
  "uncles": [
    "0x0707070707070707070707070707070707070707070707070707070707070707"
  ]
}
```

### EthGetBlockTransactionCountByHash
EthGetBlockTransactionCountByHash returns the number of messages in the TipSet


Perms: read

Inputs:
```json
[
  "0x0707070707070707070707070707070707070707070707070707070707070707"
]
```

Response: `"0x5"`

### EthGetBlockTransactionCountByNumber
EthGetBlockTransactionCountByNumber returns the number of messages in the TipSet


Perms: read

Inputs:
```json
[
  "0x5"
]
```

Response: `"0x5"`

### EthGetCode


Perms: read

Inputs:
```json
[
  "0x0707070707070707070707070707070707070707",
  "string value"
]
```

Response: `"0x07"`

### EthGetMessageCidByTransactionHash


Perms: read

Inputs:
```json
[
  "0x37690cfec6c1bf4c3b9288c7a5d783e98731e90b0a4c177c2a374c7a9427355e"
]
```

Response:
```json
{
  "/": "bafy2bzacea3wsdh6y3a36tb3skempjoxqpuyompjbmfeyf34fi3uy6uue42v4"
}
```

### EthGetStorageAt


Perms: read

Inputs:
```json
[
  "0x0707070707070707070707070707070707070707",
  "0x07",
  "string value"
]
```

Response: `"0x07"`

### EthGetTransactionByBlockHashAndIndex


Perms: read

Inputs:
```json
[
  "0x0707070707070707070707070707070707070707070707070707070707070707",
  "0x5"
]
```

Response:
```json
{
  "chainId": "0x5",
  "nonce": "0x5",
  "hash": "0x0707070707070707070707070707070707070707070707070707070707070707",
  "blockHash": "0x37690cfec6c1bf4c3b9288c7a5d783e98731e90b0a4c177c2a374c7a9427355e",
  "blockNumber": "0x5",
  "transactionIndex": "0x5",
  "from": "0x0707070707070707070707070707070707070707",
  "to": "0x5cbeecf99d3fdb3f25e309cc264f240bb0664031",
  "value": "0x0",
  "type": "0x5",
  "input": "0x07",
  "gas": "0x5",
  "maxFeePerGas": "0x0",
  "maxPriorityFeePerGas": "0x0",
  "accessList": [
    "0x0707070707070707070707070707070707070707070707070707070707070707"
  ],
  "v": "0x0",
  "r": "0x0",
  "s": "0x0"
}
```

### EthGetTransactionByBlockNumberAndIndex


Perms: read

Inputs:
```json
[
  "0x5",
  "0x5"
]
```

Response:
```json
{
  "chainId": "0x5",
  "nonce": "0x5",
  "hash": "0x0707070707070707070707070707070707070707070707070707070707070707",
  "blockHash": "0x37690cfec6c1bf4c3b9288c7a5d783e98731e90b0a4c177c2a374c7a9427355e",
  "blockNumber": "0x5",
  "transactionIndex": "0x5",
  "from": "0x0707070707070707070707070707070707070707",
  "to": "0x5cbeecf99d3fdb3f25e309cc264f240bb0664031",
  "value": "0x0",
  "type": "0x5",
  "input": "0x07",
  "gas": "0x5",
  "maxFeePerGas": "0x0",
  "maxPriorityFeePerGas": "0x0",
  "accessList": [
    "0x0707070707070707070707070707070707070707070707070707070707070707"
  ],
  "v": "0x0",
  "r": "0x0",
  "s": "0x0"
}
```

### EthGetTransactionByHash


Perms: read

Inputs:
```json
[
  "0x37690cfec6c1bf4c3b9288c7a5d783e98731e90b0a4c177c2a374c7a9427355e"
]
```

Response:
```json
{
  "chainId": "0x5",
  "nonce": "0x5",
  "hash": "0x0707070707070707070707070707070707070707070707070707070707070707",
  "blockHash": "0x37690cfec6c1bf4c3b9288c7a5d783e98731e90b0a4c177c2a374c7a9427355e",
  "blockNumber": "0x5",
  "transactionIndex": "0x5",
  "from": "0x0707070707070707070707070707070707070707",
  "to": "0x5cbeecf99d3fdb3f25e309cc264f240bb0664031",
  "value": "0x0",
  "type": "0x5",
  "input": "0x07",
  "gas": "0x5",
  "maxFeePerGas": "0x0",
  "maxPriorityFeePerGas": "0x0",
  "accessList": [
    "0x0707070707070707070707070707070707070707070707070707070707070707"
  ],
  "v": "0x0",
  "r": "0x0",
  "s": "0x0"
}
```

### EthGetTransactionCount


Perms: read

Inputs:
```json
[
  "0x0707070707070707070707070707070707070707",
  "string value"
]
```

Response: `"0x5"`

### EthGetTransactionHashByCid


Perms: read

Inputs:
```json
[
  {
    "/": "bafy2bzacea3wsdh6y3a36tb3skempjoxqpuyompjbmfeyf34fi3uy6uue42v4"
  }
]
```

Response: `"0x37690cfec6c1bf4c3b9288c7a5d783e98731e90b0a4c177c2a374c7a9427355e"`

### EthGetTransactionReceipt


Perms: read

Inputs:
```json
[
  "0x0707070707070707070707070707070707070707070707070707070707070707"
]
```

Response:
```json
{
  "transactionHash": "0x0707070707070707070707070707070707070707070707070707070707070707",
  "transactionIndex": "0x5",
  "blockHash": "0x0707070707070707070707070707070707070707070707070707070707070707",
  "blockNumber": "0x5",
  "from": "0x0707070707070707070707070707070707070707",
  "to": "0x5cbeecf99d3fdb3f25e309cc264f240bb0664031",
  "root": "0x0707070707070707070707070707070707070707070707070707070707070707",
  "status": "0x5",
  "contractAddress": "0x5cbeecf99d3fdb3f25e309cc264f240bb0664031",
  "cumulativeGasUsed": "0x5",
  "gasUsed": "0x5",
  "effectiveGasPrice": "0x0",
  "logsBloom": "0x07",
  "logs": [
    {
      "address": "0x0707070707070707070707070707070707070707",
      "data": "0x07",
      "topics": [
        "0x0707070707070707070707070707070707070707070707070707070707070707"
      ],
      "removed": true,
      "logIndex": "0x5",
      "transactionIndex": "0x5",
      "transactionHash": "0x0707070707070707070707070707070707070707070707070707070707070707",
      "blockHash": "0x0707070707070707070707070707070707070707070707070707070707070707",
      "blockNumber": "0x5"
    }
  ],
  "type": "0x5"
}
```

### EthMaxPriorityFeePerGas


Perms: read

Inputs: `[]`

Response: `"0x0"`

### EthProtocolVersion


Perms: read

Inputs: `[]`

Response: `"0x5"`

### EthSendRawTransaction


Perms: read

Inputs:
```json
[
  "0x07"
]
```

Response: `"0x0707070707070707070707070707070707070707070707070707070707070707"`

### FilecoinAddressToEthAddress
FilecoinAddressToEthAddress converts an f410 or f0 Filecoin Address to an EthAddress


Perms: read

Inputs:
```json
[
  "f01234"
]
```

Response: `"0x0707070707070707070707070707070707070707"`

### NetListening


Perms: read

Inputs: `[]`

Response: `true`

### NetVersion


Perms: read

Inputs: `[]`

Response: `"string value"`

### Web3ClientVersion
Returns the client version


Perms: read

Inputs: `[]`

Response: `"string value"`

## ETHEvent

### EthGetFilterChanges
Polling method for a filter, returns event logs which occurred since last poll.
(requires write perm since timestamp of last filter execution will be written)


Perms: write

Inputs:
```json
[
  "0x37690cfec6c1bf4c3b9288c7a5d783e98731e90b0a4c177c2a374c7a9427355e"
]
```

Response:
```json
[
  {}
]
```

### EthGetFilterLogs
Returns event logs matching filter with given id.
(requires write perm since timestamp of last filter execution will be written)


Perms: write

Inputs:
```json
[
  "0x37690cfec6c1bf4c3b9288c7a5d783e98731e90b0a4c177c2a374c7a9427355e"
]
```

Response:
```json
[
  {}
]
```

### EthGetLogs
Returns event logs matching given filter spec.


Perms: read

Inputs:
```json
[
  {
    "fromBlock": "2301220",
    "address": [
      "0x5cbeecf99d3fdb3f25e309cc264f240bb0664031"
    ],
    "topics": null
  }
]
```

Response:
```json
[
  {}
]
```

### EthNewBlockFilter
Installs a persistent filter to notify when a new block arrives.


Perms: write

Inputs: `[]`

Response: `"0x37690cfec6c1bf4c3b9288c7a5d783e98731e90b0a4c177c2a374c7a9427355e"`

### EthNewFilter
Installs a persistent filter based on given filter spec.


Perms: write

Inputs:
```json
[
  {
    "fromBlock": "2301220",
    "address": [
      "0x5cbeecf99d3fdb3f25e309cc264f240bb0664031"
    ],
    "topics": null
  }
]
```

Response: `"0x37690cfec6c1bf4c3b9288c7a5d783e98731e90b0a4c177c2a374c7a9427355e"`

### EthNewPendingTransactionFilter
Installs a persistent filter to notify when new messages arrive in the message pool.


Perms: write

Inputs: `[]`

Response: `"0x37690cfec6c1bf4c3b9288c7a5d783e98731e90b0a4c177c2a374c7a9427355e"`

### EthSubscribe
Subscribe to different event types using websockets
eventTypes is one or more of:
- newHeads: notify when new blocks arrive.
- pendingTransactions: notify when new messages arrive in the message pool.
- logs: notify new event logs that match a criteria
params contains additional parameters used with the log event type
The client will receive a stream of EthSubscriptionResponse values until EthUnsubscribe is called.


Perms: write

Inputs:
```json
[
  "Bw=="
]
```

Response: `"0x37690cfec6c1bf4c3b9288c7a5d783e98731e90b0a4c177c2a374c7a9427355e"`

### EthUninstallFilter
Uninstalls a filter with given id.


Perms: write

Inputs:
```json
[
  "0x37690cfec6c1bf4c3b9288c7a5d783e98731e90b0a4c177c2a374c7a9427355e"
]
```

Response: `true`

### EthUnsubscribe
Unsubscribe from a websocket subscription


Perms: write

Inputs:
```json
[
  "0x37690cfec6c1bf4c3b9288c7a5d783e98731e90b0a4c177c2a374c7a9427355e"
]
```

Response: `true`

## Market

### StateMarketParticipants


Perms: read

Inputs:
```json
[
  [
    {
      "/": "bafy2bzacea3wsdh6y3a36tb3skempjoxqpuyompjbmfeyf34fi3uy6uue42v4"
    },
    {
      "/": "bafy2bzacebp3shtrn43k7g3unredz7fxn4gj533d3o43tqn2p2ipxxhrvchve"
    }
  ]
]
```

Response:
```json
{
  "t026363": {
    "Escrow": "0",
    "Locked": "0"
  }
}
```

## MessagePool

### GasBatchEstimateMessageGas


Perms: read

Inputs:
```json
[
  [
    {
      "Msg": {
        "CID": {
          "/": "bafy2bzacebbpdegvr3i4cosewthysg5xkxpqfn2wfcz6mv2hmoktwbdxkax4s"
        },
        "Version": 42,
        "To": "f01234",
        "From": "f01234",
        "Nonce": 42,
        "Value": "0",
        "GasLimit": 9,
        "GasFeeCap": "0",
        "GasPremium": "0",
        "Method": 1,
        "Params": "Ynl0ZSBhcnJheQ=="
      },
      "Spec": {
        "MaxFee": "0",
        "GasOverEstimation": 12.3,
        "GasOverPremium": 12.3
      }
    }
  ],
  42,
  [
    {
      "/": "bafy2bzacea3wsdh6y3a36tb3skempjoxqpuyompjbmfeyf34fi3uy6uue42v4"
    },
    {
      "/": "bafy2bzacebp3shtrn43k7g3unredz7fxn4gj533d3o43tqn2p2ipxxhrvchve"
    }
  ]
]
```

Response:
```json
[
  {
    "Msg": {
      "CID": {
        "/": "bafy2bzacebbpdegvr3i4cosewthysg5xkxpqfn2wfcz6mv2hmoktwbdxkax4s"
      },
      "Version": 42,
      "To": "f01234",
      "From": "f01234",
      "Nonce": 42,
      "Value": "0",
      "GasLimit": 9,
      "GasFeeCap": "0",
      "GasPremium": "0",
      "Method": 1,
      "Params": "Ynl0ZSBhcnJheQ=="
    },
    "Err": "string value"
  }
]
```

### GasEstimateFeeCap


Perms: read

Inputs:
```json
[
  {
    "CID": {
      "/": "bafy2bzacebbpdegvr3i4cosewthysg5xkxpqfn2wfcz6mv2hmoktwbdxkax4s"
    },
    "Version": 42,
    "To": "f01234",
    "From": "f01234",
    "Nonce": 42,
    "Value": "0",
    "GasLimit": 9,
    "GasFeeCap": "0",
    "GasPremium": "0",
    "Method": 1,
    "Params": "Ynl0ZSBhcnJheQ=="
  },
  9,
  [
    {
      "/": "bafy2bzacea3wsdh6y3a36tb3skempjoxqpuyompjbmfeyf34fi3uy6uue42v4"
    },
    {
      "/": "bafy2bzacebp3shtrn43k7g3unredz7fxn4gj533d3o43tqn2p2ipxxhrvchve"
    }
  ]
]
```

Response: `"0"`

### GasEstimateGasLimit


Perms: read

Inputs:
```json
[
  {
    "CID": {
      "/": "bafy2bzacebbpdegvr3i4cosewthysg5xkxpqfn2wfcz6mv2hmoktwbdxkax4s"
    },
    "Version": 42,
    "To": "f01234",
    "From": "f01234",
    "Nonce": 42,
    "Value": "0",
    "GasLimit": 9,
    "GasFeeCap": "0",
    "GasPremium": "0",
    "Method": 1,
    "Params": "Ynl0ZSBhcnJheQ=="
  },
  [
    {
      "/": "bafy2bzacea3wsdh6y3a36tb3skempjoxqpuyompjbmfeyf34fi3uy6uue42v4"
    },
    {
      "/": "bafy2bzacebp3shtrn43k7g3unredz7fxn4gj533d3o43tqn2p2ipxxhrvchve"
    }
  ]
]
```

Response: `9`

### GasEstimateGasPremium


Perms: read

Inputs:
```json
[
  42,
  "f01234",
  9,
  [
    {
      "/": "bafy2bzacea3wsdh6y3a36tb3skempjoxqpuyompjbmfeyf34fi3uy6uue42v4"
    },
    {
      "/": "bafy2bzacebp3shtrn43k7g3unredz7fxn4gj533d3o43tqn2p2ipxxhrvchve"
    }
  ]
]
```

Response: `"0"`

### GasEstimateMessageGas


Perms: read

Inputs:
```json
[
  {
    "CID": {
      "/": "bafy2bzacebbpdegvr3i4cosewthysg5xkxpqfn2wfcz6mv2hmoktwbdxkax4s"
    },
    "Version": 42,
    "To": "f01234",
    "From": "f01234",
    "Nonce": 42,
    "Value": "0",
    "GasLimit": 9,
    "GasFeeCap": "0",
    "GasPremium": "0",
    "Method": 1,
    "Params": "Ynl0ZSBhcnJheQ=="
  },
  {
    "MaxFee": "0",
    "GasOverEstimation": 12.3,
    "GasOverPremium": 12.3
  },
  [
    {
      "/": "bafy2bzacea3wsdh6y3a36tb3skempjoxqpuyompjbmfeyf34fi3uy6uue42v4"
    },
    {
      "/": "bafy2bzacebp3shtrn43k7g3unredz7fxn4gj533d3o43tqn2p2ipxxhrvchve"
    }
  ]
]
```

Response:
```json
{
  "CID": {
    "/": "bafy2bzacebbpdegvr3i4cosewthysg5xkxpqfn2wfcz6mv2hmoktwbdxkax4s"
  },
  "Version": 42,
  "To": "f01234",
  "From": "f01234",
  "Nonce": 42,
  "Value": "0",
  "GasLimit": 9,
  "GasFeeCap": "0",
  "GasPremium": "0",
  "Method": 1,
  "Params": "Ynl0ZSBhcnJheQ=="
}
```

### MpoolBatchPush


Perms: write

Inputs:
```json
[
  [
    {
      "Message": {
        "CID": {
          "/": "bafy2bzacebbpdegvr3i4cosewthysg5xkxpqfn2wfcz6mv2hmoktwbdxkax4s"
        },
        "Version": 42,
        "To": "f01234",
        "From": "f01234",
        "Nonce": 42,
        "Value": "0",
        "GasLimit": 9,
        "GasFeeCap": "0",
        "GasPremium": "0",
        "Method": 1,
        "Params": "Ynl0ZSBhcnJheQ=="
      },
      "Signature": {
        "Type": 2,
        "Data": "Ynl0ZSBhcnJheQ=="
      },
      "CID": {
        "/": "bafy2bzacebbpdegvr3i4cosewthysg5xkxpqfn2wfcz6mv2hmoktwbdxkax4s"
      }
    }
  ]
]
```

Response:
```json
[
  {
    "/": "bafy2bzacea3wsdh6y3a36tb3skempjoxqpuyompjbmfeyf34fi3uy6uue42v4"
  }
]
```

### MpoolBatchPushMessage


Perms: sign

Inputs:
```json
[
  [
    {
      "CID": {
        "/": "bafy2bzacebbpdegvr3i4cosewthysg5xkxpqfn2wfcz6mv2hmoktwbdxkax4s"
      },
      "Version": 42,
      "To": "f01234",
      "From": "f01234",
      "Nonce": 42,
      "Value": "0",
      "GasLimit": 9,
      "GasFeeCap": "0",
      "GasPremium": "0",
      "Method": 1,
      "Params": "Ynl0ZSBhcnJheQ=="
    }
  ],
  {
    "MaxFee": "0",
    "GasOverEstimation": 12.3,
    "GasOverPremium": 12.3
  }
]
```

Response:
```json
[
  {
    "Message": {
      "CID": {
        "/": "bafy2bzacebbpdegvr3i4cosewthysg5xkxpqfn2wfcz6mv2hmoktwbdxkax4s"
      },
      "Version": 42,
      "To": "f01234",
      "From": "f01234",
      "Nonce": 42,
      "Value": "0",
      "GasLimit": 9,
      "GasFeeCap": "0",
      "GasPremium": "0",
      "Method": 1,
      "Params": "Ynl0ZSBhcnJheQ=="
    },
    "Signature": {
      "Type": 2,
      "Data": "Ynl0ZSBhcnJheQ=="
    },
    "CID": {
      "/": "bafy2bzacebbpdegvr3i4cosewthysg5xkxpqfn2wfcz6mv2hmoktwbdxkax4s"
    }
  }
]
```

### MpoolBatchPushUntrusted


Perms: write

Inputs:
```json
[
  [
    {
      "Message": {
        "CID": {
          "/": "bafy2bzacebbpdegvr3i4cosewthysg5xkxpqfn2wfcz6mv2hmoktwbdxkax4s"
        },
        "Version": 42,
        "To": "f01234",
        "From": "f01234",
        "Nonce": 42,
        "Value": "0",
        "GasLimit": 9,
        "GasFeeCap": "0",
        "GasPremium": "0",
        "Method": 1,
        "Params": "Ynl0ZSBhcnJheQ=="
      },
      "Signature": {
        "Type": 2,
        "Data": "Ynl0ZSBhcnJheQ=="
      },
      "CID": {
        "/": "bafy2bzacebbpdegvr3i4cosewthysg5xkxpqfn2wfcz6mv2hmoktwbdxkax4s"
      }
    }
  ]
]
```

Response:
```json
[
  {
    "/": "bafy2bzacea3wsdh6y3a36tb3skempjoxqpuyompjbmfeyf34fi3uy6uue42v4"
  }
]
```

### MpoolCheckMessages
MpoolCheckMessages performs logical checks on a batch of messages


Perms: read

Inputs:
```json
[
  [
    {
      "Message": {
        "CID": {
          "/": "bafy2bzacebbpdegvr3i4cosewthysg5xkxpqfn2wfcz6mv2hmoktwbdxkax4s"
        },
        "Version": 42,
        "To": "f01234",
        "From": "f01234",
        "Nonce": 42,
        "Value": "0",
        "GasLimit": 9,
        "GasFeeCap": "0",
        "GasPremium": "0",
        "Method": 1,
        "Params": "Ynl0ZSBhcnJheQ=="
      },
      "ValidNonce": true
    }
  ]
]
```

Response:
```json
[
  [
    {
      "Cid": {
        "/": "bafy2bzacea3wsdh6y3a36tb3skempjoxqpuyompjbmfeyf34fi3uy6uue42v4"
      },
      "Code": 0,
      "OK": true,
      "Err": "string value",
      "Hint": {
        "abc": 123
      }
    }
  ]
]
```

### MpoolCheckPendingMessages
MpoolCheckPendingMessages performs logical checks for all pending messages from a given address


Perms: read

Inputs:
```json
[
  "f01234"
]
```

Response:
```json
[
  [
    {
      "Cid": {
        "/": "bafy2bzacea3wsdh6y3a36tb3skempjoxqpuyompjbmfeyf34fi3uy6uue42v4"
      },
      "Code": 0,
      "OK": true,
      "Err": "string value",
      "Hint": {
        "abc": 123
      }
    }
  ]
]
```

### MpoolCheckReplaceMessages
MpoolCheckReplaceMessages performs logical checks on pending messages with replacement


Perms: read

Inputs:
```json
[
  [
    {
      "CID": {
        "/": "bafy2bzacebbpdegvr3i4cosewthysg5xkxpqfn2wfcz6mv2hmoktwbdxkax4s"
      },
      "Version": 42,
      "To": "f01234",
      "From": "f01234",
      "Nonce": 42,
      "Value": "0",
      "GasLimit": 9,
      "GasFeeCap": "0",
      "GasPremium": "0",
      "Method": 1,
      "Params": "Ynl0ZSBhcnJheQ=="
    }
  ]
]
```

Response:
```json
[
  [
    {
      "Cid": {
        "/": "bafy2bzacea3wsdh6y3a36tb3skempjoxqpuyompjbmfeyf34fi3uy6uue42v4"
      },
      "Code": 0,
      "OK": true,
      "Err": "string value",
      "Hint": {
        "abc": 123
      }
    }
  ]
]
```

### MpoolClear


Perms: write

Inputs:
```json
[
  true
]
```

Response: `{}`

### MpoolDeleteByAdress


Perms: admin

Inputs:
```json
[
  "f01234"
]
```

Response: `{}`

### MpoolGetConfig


Perms: read

Inputs: `[]`

Response:
```json
{
  "PriorityAddrs": [
    "f01234"
  ],
  "SizeLimitHigh": 123,
  "SizeLimitLow": 123,
  "ReplaceByFeeRatio": 12.3,
  "PruneCooldown": 60000000000,
  "GasLimitOverestimation": 12.3
}
```

### MpoolGetNonce


Perms: read

Inputs:
```json
[
  "f01234"
]
```

Response: `42`

### MpoolPending


Perms: read

Inputs:
```json
[
  [
    {
      "/": "bafy2bzacea3wsdh6y3a36tb3skempjoxqpuyompjbmfeyf34fi3uy6uue42v4"
    },
    {
      "/": "bafy2bzacebp3shtrn43k7g3unredz7fxn4gj533d3o43tqn2p2ipxxhrvchve"
    }
  ]
]
```

Response:
```json
[
  {
    "Message": {
      "CID": {
        "/": "bafy2bzacebbpdegvr3i4cosewthysg5xkxpqfn2wfcz6mv2hmoktwbdxkax4s"
      },
      "Version": 42,
      "To": "f01234",
      "From": "f01234",
      "Nonce": 42,
      "Value": "0",
      "GasLimit": 9,
      "GasFeeCap": "0",
      "GasPremium": "0",
      "Method": 1,
      "Params": "Ynl0ZSBhcnJheQ=="
    },
    "Signature": {
      "Type": 2,
      "Data": "Ynl0ZSBhcnJheQ=="
    },
    "CID": {
      "/": "bafy2bzacebbpdegvr3i4cosewthysg5xkxpqfn2wfcz6mv2hmoktwbdxkax4s"
    }
  }
]
```

### MpoolPublishByAddr


Perms: write

Inputs:
```json
[
  "f01234"
]
```

Response: `{}`

### MpoolPublishMessage


Perms: write

Inputs:
```json
[
  {
    "Message": {
      "CID": {
        "/": "bafy2bzacebbpdegvr3i4cosewthysg5xkxpqfn2wfcz6mv2hmoktwbdxkax4s"
      },
      "Version": 42,
      "To": "f01234",
      "From": "f01234",
      "Nonce": 42,
      "Value": "0",
      "GasLimit": 9,
      "GasFeeCap": "0",
      "GasPremium": "0",
      "Method": 1,
      "Params": "Ynl0ZSBhcnJheQ=="
    },
    "Signature": {
      "Type": 2,
      "Data": "Ynl0ZSBhcnJheQ=="
    },
    "CID": {
      "/": "bafy2bzacebbpdegvr3i4cosewthysg5xkxpqfn2wfcz6mv2hmoktwbdxkax4s"
    }
  }
]
```

Response: `{}`

### MpoolPush


Perms: write

Inputs:
```json
[
  {
    "Message": {
      "CID": {
        "/": "bafy2bzacebbpdegvr3i4cosewthysg5xkxpqfn2wfcz6mv2hmoktwbdxkax4s"
      },
      "Version": 42,
      "To": "f01234",
      "From": "f01234",
      "Nonce": 42,
      "Value": "0",
      "GasLimit": 9,
      "GasFeeCap": "0",
      "GasPremium": "0",
      "Method": 1,
      "Params": "Ynl0ZSBhcnJheQ=="
    },
    "Signature": {
      "Type": 2,
      "Data": "Ynl0ZSBhcnJheQ=="
    },
    "CID": {
      "/": "bafy2bzacebbpdegvr3i4cosewthysg5xkxpqfn2wfcz6mv2hmoktwbdxkax4s"
    }
  }
]
```

Response:
```json
{
  "/": "bafy2bzacea3wsdh6y3a36tb3skempjoxqpuyompjbmfeyf34fi3uy6uue42v4"
}
```

### MpoolPushMessage


Perms: sign

Inputs:
```json
[
  {
    "CID": {
      "/": "bafy2bzacebbpdegvr3i4cosewthysg5xkxpqfn2wfcz6mv2hmoktwbdxkax4s"
    },
    "Version": 42,
    "To": "f01234",
    "From": "f01234",
    "Nonce": 42,
    "Value": "0",
    "GasLimit": 9,
    "GasFeeCap": "0",
    "GasPremium": "0",
    "Method": 1,
    "Params": "Ynl0ZSBhcnJheQ=="
  },
  {
    "MaxFee": "0",
    "GasOverEstimation": 12.3,
    "GasOverPremium": 12.3
  }
]
```

Response:
```json
{
  "Message": {
    "CID": {
      "/": "bafy2bzacebbpdegvr3i4cosewthysg5xkxpqfn2wfcz6mv2hmoktwbdxkax4s"
    },
    "Version": 42,
    "To": "f01234",
    "From": "f01234",
    "Nonce": 42,
    "Value": "0",
    "GasLimit": 9,
    "GasFeeCap": "0",
    "GasPremium": "0",
    "Method": 1,
    "Params": "Ynl0ZSBhcnJheQ=="
  },
  "Signature": {
    "Type": 2,
    "Data": "Ynl0ZSBhcnJheQ=="
  },
  "CID": {
    "/": "bafy2bzacebbpdegvr3i4cosewthysg5xkxpqfn2wfcz6mv2hmoktwbdxkax4s"
  }
}
```

### MpoolPushUntrusted


Perms: write

Inputs:
```json
[
  {
    "Message": {
      "CID": {
        "/": "bafy2bzacebbpdegvr3i4cosewthysg5xkxpqfn2wfcz6mv2hmoktwbdxkax4s"
      },
      "Version": 42,
      "To": "f01234",
      "From": "f01234",
      "Nonce": 42,
      "Value": "0",
      "GasLimit": 9,
      "GasFeeCap": "0",
      "GasPremium": "0",
      "Method": 1,
      "Params": "Ynl0ZSBhcnJheQ=="
    },
    "Signature": {
      "Type": 2,
      "Data": "Ynl0ZSBhcnJheQ=="
    },
    "CID": {
      "/": "bafy2bzacebbpdegvr3i4cosewthysg5xkxpqfn2wfcz6mv2hmoktwbdxkax4s"
    }
  }
]
```

Response:
```json
{
  "/": "bafy2bzacea3wsdh6y3a36tb3skempjoxqpuyompjbmfeyf34fi3uy6uue42v4"
}
```

### MpoolSelect


Perms: read

Inputs:
```json
[
  [
    {
      "/": "bafy2bzacea3wsdh6y3a36tb3skempjoxqpuyompjbmfeyf34fi3uy6uue42v4"
    },
    {
      "/": "bafy2bzacebp3shtrn43k7g3unredz7fxn4gj533d3o43tqn2p2ipxxhrvchve"
    }
  ],
  12.3
]
```

Response:
```json
[
  {
    "Message": {
      "CID": {
        "/": "bafy2bzacebbpdegvr3i4cosewthysg5xkxpqfn2wfcz6mv2hmoktwbdxkax4s"
      },
      "Version": 42,
      "To": "f01234",
      "From": "f01234",
      "Nonce": 42,
      "Value": "0",
      "GasLimit": 9,
      "GasFeeCap": "0",
      "GasPremium": "0",
      "Method": 1,
      "Params": "Ynl0ZSBhcnJheQ=="
    },
    "Signature": {
      "Type": 2,
      "Data": "Ynl0ZSBhcnJheQ=="
    },
    "CID": {
      "/": "bafy2bzacebbpdegvr3i4cosewthysg5xkxpqfn2wfcz6mv2hmoktwbdxkax4s"
    }
  }
]
```

### MpoolSelects


Perms: read

Inputs:
```json
[
  [
    {
      "/": "bafy2bzacea3wsdh6y3a36tb3skempjoxqpuyompjbmfeyf34fi3uy6uue42v4"
    },
    {
      "/": "bafy2bzacebp3shtrn43k7g3unredz7fxn4gj533d3o43tqn2p2ipxxhrvchve"
    }
  ],
  [
    12.3
  ]
]
```

Response:
```json
[
  [
    {
      "Message": {
        "CID": {
          "/": "bafy2bzacebbpdegvr3i4cosewthysg5xkxpqfn2wfcz6mv2hmoktwbdxkax4s"
        },
        "Version": 42,
        "To": "f01234",
        "From": "f01234",
        "Nonce": 42,
        "Value": "0",
        "GasLimit": 9,
        "GasFeeCap": "0",
        "GasPremium": "0",
        "Method": 1,
        "Params": "Ynl0ZSBhcnJheQ=="
      },
      "Signature": {
        "Type": 2,
        "Data": "Ynl0ZSBhcnJheQ=="
      },
      "CID": {
        "/": "bafy2bzacebbpdegvr3i4cosewthysg5xkxpqfn2wfcz6mv2hmoktwbdxkax4s"
      }
    }
  ]
]
```

### MpoolSetConfig


Perms: admin

Inputs:
```json
[
  {
    "PriorityAddrs": [
      "f01234"
    ],
    "SizeLimitHigh": 123,
    "SizeLimitLow": 123,
    "ReplaceByFeeRatio": 12.3,
    "PruneCooldown": 60000000000,
    "GasLimitOverestimation": 12.3
  }
]
```

Response: `{}`

### MpoolSub


Perms: read

Inputs: `[]`

Response:
```json
{
  "Type": 0,
  "Message": {
    "Message": {
      "CID": {
        "/": "bafy2bzacebbpdegvr3i4cosewthysg5xkxpqfn2wfcz6mv2hmoktwbdxkax4s"
      },
      "Version": 42,
      "To": "f01234",
      "From": "f01234",
      "Nonce": 42,
      "Value": "0",
      "GasLimit": 9,
      "GasFeeCap": "0",
      "GasPremium": "0",
      "Method": 1,
      "Params": "Ynl0ZSBhcnJheQ=="
    },
    "Signature": {
      "Type": 2,
      "Data": "Ynl0ZSBhcnJheQ=="
    },
    "CID": {
      "/": "bafy2bzacebbpdegvr3i4cosewthysg5xkxpqfn2wfcz6mv2hmoktwbdxkax4s"
    }
  }
}
```

## MinerState

### StateAllMinerFaults


Perms: read

Inputs:
```json
[
  10101,
  [
    {
      "/": "bafy2bzacea3wsdh6y3a36tb3skempjoxqpuyompjbmfeyf34fi3uy6uue42v4"
    },
    {
      "/": "bafy2bzacebp3shtrn43k7g3unredz7fxn4gj533d3o43tqn2p2ipxxhrvchve"
    }
  ]
]
```

Response:
```json
[
  {
    "Miner": "f01234",
    "Epoch": 10101
  }
]
```

### StateChangedActors


Perms: read

Inputs:
```json
[
  {
    "/": "bafy2bzacea3wsdh6y3a36tb3skempjoxqpuyompjbmfeyf34fi3uy6uue42v4"
  },
  {
    "/": "bafy2bzacea3wsdh6y3a36tb3skempjoxqpuyompjbmfeyf34fi3uy6uue42v4"
  }
]
```

Response:
```json
{
  "t01236": {
    "Code": {
      "/": "bafy2bzacea3wsdh6y3a36tb3skempjoxqpuyompjbmfeyf34fi3uy6uue42v4"
    },
    "Head": {
      "/": "bafy2bzacea3wsdh6y3a36tb3skempjoxqpuyompjbmfeyf34fi3uy6uue42v4"
    },
    "Nonce": 42,
    "Balance": "0",
    "Address": "f01234"
  }
}
```

### StateCirculatingSupply


Perms: read

Inputs:
```json
[
  [
    {
      "/": "bafy2bzacea3wsdh6y3a36tb3skempjoxqpuyompjbmfeyf34fi3uy6uue42v4"
    },
    {
      "/": "bafy2bzacebp3shtrn43k7g3unredz7fxn4gj533d3o43tqn2p2ipxxhrvchve"
    }
  ]
]
```

Response: `"0"`

### StateComputeDataCID
StateComputeDataCID computes DataCID from a set of on-chain deals


Perms: read

Inputs:
```json
[
  "f01234",
  8,
  [
    5432
  ],
  [
    {
      "/": "bafy2bzacea3wsdh6y3a36tb3skempjoxqpuyompjbmfeyf34fi3uy6uue42v4"
    },
    {
      "/": "bafy2bzacebp3shtrn43k7g3unredz7fxn4gj533d3o43tqn2p2ipxxhrvchve"
    }
  ]
]
```

Response:
```json
{
  "/": "bafy2bzacea3wsdh6y3a36tb3skempjoxqpuyompjbmfeyf34fi3uy6uue42v4"
}
```

### StateDealProviderCollateralBounds


Perms: read

Inputs:
```json
[
  1032,
  true,
  [
    {
      "/": "bafy2bzacea3wsdh6y3a36tb3skempjoxqpuyompjbmfeyf34fi3uy6uue42v4"
    },
    {
      "/": "bafy2bzacebp3shtrn43k7g3unredz7fxn4gj533d3o43tqn2p2ipxxhrvchve"
    }
  ]
]
```

Response:
```json
{
  "Min": "0",
  "Max": "0"
}
```

### StateDecodeParams


Perms: read

Inputs:
```json
[
  "f01234",
  1,
  "Ynl0ZSBhcnJheQ==",
  [
    {
      "/": "bafy2bzacea3wsdh6y3a36tb3skempjoxqpuyompjbmfeyf34fi3uy6uue42v4"
    },
    {
      "/": "bafy2bzacebp3shtrn43k7g3unredz7fxn4gj533d3o43tqn2p2ipxxhrvchve"
    }
  ]
]
```

Response: `{}`

### StateEncodeParams


Perms: read

Inputs:
```json
[
  {
    "/": "bafy2bzacea3wsdh6y3a36tb3skempjoxqpuyompjbmfeyf34fi3uy6uue42v4"
  },
  1,
  "json raw message"
]
```

Response: `"Ynl0ZSBhcnJheQ=="`

### StateGetAllocation
StateGetAllocation returns the allocation for a given address and allocation ID.


Perms: read

Inputs:
```json
[
  "f01234",
  0,
  [
    {
      "/": "bafy2bzacea3wsdh6y3a36tb3skempjoxqpuyompjbmfeyf34fi3uy6uue42v4"
    },
    {
      "/": "bafy2bzacebp3shtrn43k7g3unredz7fxn4gj533d3o43tqn2p2ipxxhrvchve"
    }
  ]
]
```

Response:
```json
{
  "Client": 1000,
  "Provider": 1000,
  "Data": {
    "/": "bafy2bzacea3wsdh6y3a36tb3skempjoxqpuyompjbmfeyf34fi3uy6uue42v4"
  },
  "Size": 1032,
  "TermMin": 10101,
  "TermMax": 10101,
  "Expiration": 10101
}
```

### StateGetAllocationForPendingDeal
StateGetAllocationForPendingDeal returns the allocation for a given deal ID of a pending deal. Returns nil if
pending allocation is not found.


Perms: read

Inputs:
```json
[
  5432,
  [
    {
      "/": "bafy2bzacea3wsdh6y3a36tb3skempjoxqpuyompjbmfeyf34fi3uy6uue42v4"
    },
    {
      "/": "bafy2bzacebp3shtrn43k7g3unredz7fxn4gj533d3o43tqn2p2ipxxhrvchve"
    }
  ]
]
```

Response:
```json
{
  "Client": 1000,
  "Provider": 1000,
  "Data": {
    "/": "bafy2bzacea3wsdh6y3a36tb3skempjoxqpuyompjbmfeyf34fi3uy6uue42v4"
  },
  "Size": 1032,
  "TermMin": 10101,
  "TermMax": 10101,
  "Expiration": 10101
}
```

### StateGetAllocations
StateGetAllocations returns the all the allocations for a given client.


Perms: read

Inputs:
```json
[
  "f01234",
  [
    {
      "/": "bafy2bzacea3wsdh6y3a36tb3skempjoxqpuyompjbmfeyf34fi3uy6uue42v4"
    },
    {
      "/": "bafy2bzacebp3shtrn43k7g3unredz7fxn4gj533d3o43tqn2p2ipxxhrvchve"
    }
  ]
]
```

Response: `{}`

### StateGetClaim
StateGetClaim returns the claim for a given address and claim ID.


Perms: read

Inputs:
```json
[
  "f01234",
  0,
  [
    {
      "/": "bafy2bzacea3wsdh6y3a36tb3skempjoxqpuyompjbmfeyf34fi3uy6uue42v4"
    },
    {
      "/": "bafy2bzacebp3shtrn43k7g3unredz7fxn4gj533d3o43tqn2p2ipxxhrvchve"
    }
  ]
]
```

Response:
```json
{
  "Provider": 1000,
  "Client": 1000,
  "Data": {
    "/": "bafy2bzacea3wsdh6y3a36tb3skempjoxqpuyompjbmfeyf34fi3uy6uue42v4"
  },
  "Size": 1032,
  "TermMin": 10101,
  "TermMax": 10101,
  "TermStart": 10101,
  "Sector": 9
}
```

### StateGetClaims
StateGetClaims returns the all the claims for a given provider.


Perms: read

Inputs:
```json
[
  "f01234",
  [
    {
      "/": "bafy2bzacea3wsdh6y3a36tb3skempjoxqpuyompjbmfeyf34fi3uy6uue42v4"
    },
    {
      "/": "bafy2bzacebp3shtrn43k7g3unredz7fxn4gj533d3o43tqn2p2ipxxhrvchve"
    }
  ]
]
```

Response: `{}`

### StateListActors


Perms: read

Inputs:
```json
[
  [
    {
      "/": "bafy2bzacea3wsdh6y3a36tb3skempjoxqpuyompjbmfeyf34fi3uy6uue42v4"
    },
    {
      "/": "bafy2bzacebp3shtrn43k7g3unredz7fxn4gj533d3o43tqn2p2ipxxhrvchve"
    }
  ]
]
```

Response:
```json
[
  "f01234"
]
```

### StateListMessages


Perms: read

Inputs:
```json
[
  {
    "To": "f01234",
    "From": "f01234"
  },
  [
    {
      "/": "bafy2bzacea3wsdh6y3a36tb3skempjoxqpuyompjbmfeyf34fi3uy6uue42v4"
    },
    {
      "/": "bafy2bzacebp3shtrn43k7g3unredz7fxn4gj533d3o43tqn2p2ipxxhrvchve"
    }
  ],
  10101
]
```

Response:
```json
[
  {
    "/": "bafy2bzacea3wsdh6y3a36tb3skempjoxqpuyompjbmfeyf34fi3uy6uue42v4"
  }
]
```

### StateListMiners


Perms: read

Inputs:
```json
[
  [
    {
      "/": "bafy2bzacea3wsdh6y3a36tb3skempjoxqpuyompjbmfeyf34fi3uy6uue42v4"
    },
    {
      "/": "bafy2bzacebp3shtrn43k7g3unredz7fxn4gj533d3o43tqn2p2ipxxhrvchve"
    }
  ]
]
```

Response:
```json
[
  "f01234"
]
```

### StateLookupID


Perms: read

Inputs:
```json
[
  "f01234",
  [
    {
      "/": "bafy2bzacea3wsdh6y3a36tb3skempjoxqpuyompjbmfeyf34fi3uy6uue42v4"
    },
    {
      "/": "bafy2bzacebp3shtrn43k7g3unredz7fxn4gj533d3o43tqn2p2ipxxhrvchve"
    }
  ]
]
```

Response: `"f01234"`

### StateLookupRobustAddress
StateLookupRobustAddress returns the public key address of the given ID address for non-account addresses (multisig, miners etc)


Perms: read

Inputs:
```json
[
  "f01234",
  [
    {
      "/": "bafy2bzacea3wsdh6y3a36tb3skempjoxqpuyompjbmfeyf34fi3uy6uue42v4"
    },
    {
      "/": "bafy2bzacebp3shtrn43k7g3unredz7fxn4gj533d3o43tqn2p2ipxxhrvchve"
    }
  ]
]
```

Response: `"f01234"`

### StateMarketBalance


Perms: read

Inputs:
```json
[
  "f01234",
  [
    {
      "/": "bafy2bzacea3wsdh6y3a36tb3skempjoxqpuyompjbmfeyf34fi3uy6uue42v4"
    },
    {
      "/": "bafy2bzacebp3shtrn43k7g3unredz7fxn4gj533d3o43tqn2p2ipxxhrvchve"
    }
  ]
]
```

Response:
```json
{
  "Escrow": "0",
  "Locked": "0"
}
```

### StateMarketDeals


Perms: read

Inputs:
```json
[
  [
    {
      "/": "bafy2bzacea3wsdh6y3a36tb3skempjoxqpuyompjbmfeyf34fi3uy6uue42v4"
    },
    {
      "/": "bafy2bzacebp3shtrn43k7g3unredz7fxn4gj533d3o43tqn2p2ipxxhrvchve"
    }
  ]
]
```

Response:
```json
{
  "t026363": {
    "Proposal": {
      "PieceCID": {
        "/": "bafy2bzacea3wsdh6y3a36tb3skempjoxqpuyompjbmfeyf34fi3uy6uue42v4"
      },
      "PieceSize": 1032,
      "VerifiedDeal": true,
      "Client": "f01234",
      "Provider": "f01234",
      "Label": "",
      "StartEpoch": 10101,
      "EndEpoch": 10101,
      "StoragePricePerEpoch": "0",
      "ProviderCollateral": "0",
      "ClientCollateral": "0"
    },
    "State": {
      "SectorStartEpoch": 10101,
      "LastUpdatedEpoch": 10101,
      "SlashEpoch": 10101,
      "VerifiedClaim": 0
    }
  }
}
```

### StateMarketStorageDeal


Perms: read

Inputs:
```json
[
  5432,
  [
    {
      "/": "bafy2bzacea3wsdh6y3a36tb3skempjoxqpuyompjbmfeyf34fi3uy6uue42v4"
    },
    {
      "/": "bafy2bzacebp3shtrn43k7g3unredz7fxn4gj533d3o43tqn2p2ipxxhrvchve"
    }
  ]
]
```

Response:
```json
{
  "Proposal": {
    "PieceCID": {
      "/": "bafy2bzacea3wsdh6y3a36tb3skempjoxqpuyompjbmfeyf34fi3uy6uue42v4"
    },
    "PieceSize": 1032,
    "VerifiedDeal": true,
    "Client": "f01234",
    "Provider": "f01234",
    "Label": "",
    "StartEpoch": 10101,
    "EndEpoch": 10101,
    "StoragePricePerEpoch": "0",
    "ProviderCollateral": "0",
    "ClientCollateral": "0"
  },
  "State": {
    "SectorStartEpoch": 10101,
    "LastUpdatedEpoch": 10101,
    "SlashEpoch": 10101,
    "VerifiedClaim": 0
  }
}
```

### StateMinerActiveSectors


Perms: read

Inputs:
```json
[
  "f01234",
  [
    {
      "/": "bafy2bzacea3wsdh6y3a36tb3skempjoxqpuyompjbmfeyf34fi3uy6uue42v4"
    },
    {
      "/": "bafy2bzacebp3shtrn43k7g3unredz7fxn4gj533d3o43tqn2p2ipxxhrvchve"
    }
  ]
]
```

Response:
```json
[
  {
    "SectorNumber": 9,
    "SealProof": 8,
    "SealedCID": {
      "/": "bafy2bzacea3wsdh6y3a36tb3skempjoxqpuyompjbmfeyf34fi3uy6uue42v4"
    },
    "DealIDs": [
      5432
    ],
    "Activation": 10101,
    "Expiration": 10101,
    "DealWeight": "0",
    "VerifiedDealWeight": "0",
    "InitialPledge": "0",
    "ExpectedDayReward": "0",
    "ExpectedStoragePledge": "0",
    "ReplacedSectorAge": 10101,
    "ReplacedDayReward": "0",
    "SectorKeyCID": {
      "/": "bafy2bzacea3wsdh6y3a36tb3skempjoxqpuyompjbmfeyf34fi3uy6uue42v4"
    },
    "SimpleQAPower": true
  }
]
```

### StateMinerAllocated
StateMinerAllocated returns a bitfield containing all sector numbers marked as allocated in miner state


Perms: read

Inputs:
```json
[
  "f01234",
  [
    {
      "/": "bafy2bzacea3wsdh6y3a36tb3skempjoxqpuyompjbmfeyf34fi3uy6uue42v4"
    },
    {
      "/": "bafy2bzacebp3shtrn43k7g3unredz7fxn4gj533d3o43tqn2p2ipxxhrvchve"
    }
  ]
]
```

Response:
```json
[
  5,
  1
]
```

### StateMinerAvailableBalance


Perms: read

Inputs:
```json
[
  "f01234",
  [
    {
      "/": "bafy2bzacea3wsdh6y3a36tb3skempjoxqpuyompjbmfeyf34fi3uy6uue42v4"
    },
    {
      "/": "bafy2bzacebp3shtrn43k7g3unredz7fxn4gj533d3o43tqn2p2ipxxhrvchve"
    }
  ]
]
```

Response: `"0"`

### StateMinerDeadlines


Perms: read

Inputs:
```json
[
  "f01234",
  [
    {
      "/": "bafy2bzacea3wsdh6y3a36tb3skempjoxqpuyompjbmfeyf34fi3uy6uue42v4"
    },
    {
      "/": "bafy2bzacebp3shtrn43k7g3unredz7fxn4gj533d3o43tqn2p2ipxxhrvchve"
    }
  ]
]
```

Response:
```json
[
  {
    "PostSubmissions": [
      5,
      1
    ],
    "DisputableProofCount": 42
  }
]
```

### StateMinerFaults


Perms: read

Inputs:
```json
[
  "f01234",
  [
    {
      "/": "bafy2bzacea3wsdh6y3a36tb3skempjoxqpuyompjbmfeyf34fi3uy6uue42v4"
    },
    {
      "/": "bafy2bzacebp3shtrn43k7g3unredz7fxn4gj533d3o43tqn2p2ipxxhrvchve"
    }
  ]
]
```

Response:
```json
[
  5,
  1
]
```

### StateMinerInfo


Perms: read

Inputs:
```json
[
  "f01234",
  [
    {
      "/": "bafy2bzacea3wsdh6y3a36tb3skempjoxqpuyompjbmfeyf34fi3uy6uue42v4"
    },
    {
      "/": "bafy2bzacebp3shtrn43k7g3unredz7fxn4gj533d3o43tqn2p2ipxxhrvchve"
    }
  ]
]
```

Response:
```json
{
  "Owner": "f01234",
  "Worker": "f01234",
  "NewWorker": "f01234",
  "ControlAddresses": [
    "f01234"
  ],
  "WorkerChangeEpoch": 10101,
  "PeerId": "12D3KooWGzxzKZYveHXtpG6AsrUJBcWxHBFS2HsEoGTxrMLvKXtf",
  "Multiaddrs": [
    "Ynl0ZSBhcnJheQ=="
  ],
  "WindowPoStProofType": 8,
  "SectorSize": 34359738368,
  "WindowPoStPartitionSectors": 42,
  "ConsensusFaultElapsed": 10101,
  "Beneficiary": "f01234",
  "BeneficiaryTerm": {
    "Quota": "0",
    "UsedQuota": "0",
    "Expiration": 10101
  },
  "PendingBeneficiaryTerm": {
    "NewBeneficiary": "f01234",
    "NewQuota": "0",
    "NewExpiration": 10101,
    "ApprovedByBeneficiary": true,
    "ApprovedByNominee": true
  }
}
```

### StateMinerInitialPledgeCollateral


Perms: read

Inputs:
```json
[
  "f01234",
  {
    "SealProof": 8,
    "SectorNumber": 9,
    "SealedCID": {
      "/": "bafy2bzacea3wsdh6y3a36tb3skempjoxqpuyompjbmfeyf34fi3uy6uue42v4"
    },
    "SealRandEpoch": 10101,
    "DealIDs": [
      5432
    ],
    "Expiration": 10101,
    "UnsealedCid": {
      "/": "bafy2bzacea3wsdh6y3a36tb3skempjoxqpuyompjbmfeyf34fi3uy6uue42v4"
    }
  },
  [
    {
      "/": "bafy2bzacea3wsdh6y3a36tb3skempjoxqpuyompjbmfeyf34fi3uy6uue42v4"
    },
    {
      "/": "bafy2bzacebp3shtrn43k7g3unredz7fxn4gj533d3o43tqn2p2ipxxhrvchve"
    }
  ]
]
```

Response: `"0"`

### StateMinerPartitions


Perms: read

Inputs:
```json
[
  "f01234",
  42,
  [
    {
      "/": "bafy2bzacea3wsdh6y3a36tb3skempjoxqpuyompjbmfeyf34fi3uy6uue42v4"
    },
    {
      "/": "bafy2bzacebp3shtrn43k7g3unredz7fxn4gj533d3o43tqn2p2ipxxhrvchve"
    }
  ]
]
```

Response:
```json
[
  {
    "AllSectors": [
      5,
      1
    ],
    "FaultySectors": [
      5,
      1
    ],
    "RecoveringSectors": [
      5,
      1
    ],
    "LiveSectors": [
      5,
      1
    ],
    "ActiveSectors": [
      5,
      1
    ]
  }
]
```

### StateMinerPower


Perms: read

Inputs:
```json
[
  "f01234",
  [
    {
      "/": "bafy2bzacea3wsdh6y3a36tb3skempjoxqpuyompjbmfeyf34fi3uy6uue42v4"
    },
    {
      "/": "bafy2bzacebp3shtrn43k7g3unredz7fxn4gj533d3o43tqn2p2ipxxhrvchve"
    }
  ]
]
```

Response:
```json
{
  "MinerPower": {
    "RawBytePower": "0",
    "QualityAdjPower": "0"
  },
  "TotalPower": {
    "RawBytePower": "0",
    "QualityAdjPower": "0"
  },
  "HasMinPower": true
}
```

### StateMinerPreCommitDepositForPower


Perms: read

Inputs:
```json
[
  "f01234",
  {
    "SealProof": 8,
    "SectorNumber": 9,
    "SealedCID": {
      "/": "bafy2bzacea3wsdh6y3a36tb3skempjoxqpuyompjbmfeyf34fi3uy6uue42v4"
    },
    "SealRandEpoch": 10101,
    "DealIDs": [
      5432
    ],
    "Expiration": 10101,
    "UnsealedCid": {
      "/": "bafy2bzacea3wsdh6y3a36tb3skempjoxqpuyompjbmfeyf34fi3uy6uue42v4"
    }
  },
  [
    {
      "/": "bafy2bzacea3wsdh6y3a36tb3skempjoxqpuyompjbmfeyf34fi3uy6uue42v4"
    },
    {
      "/": "bafy2bzacebp3shtrn43k7g3unredz7fxn4gj533d3o43tqn2p2ipxxhrvchve"
    }
  ]
]
```

Response: `"0"`

### StateMinerProvingDeadline


Perms: read

Inputs:
```json
[
  "f01234",
  [
    {
      "/": "bafy2bzacea3wsdh6y3a36tb3skempjoxqpuyompjbmfeyf34fi3uy6uue42v4"
    },
    {
      "/": "bafy2bzacebp3shtrn43k7g3unredz7fxn4gj533d3o43tqn2p2ipxxhrvchve"
    }
  ]
]
```

Response:
```json
{
  "CurrentEpoch": 10101,
  "PeriodStart": 10101,
  "Index": 42,
  "Open": 10101,
  "Close": 10101,
  "Challenge": 10101,
  "FaultCutoff": 10101,
  "WPoStPeriodDeadlines": 42,
  "WPoStProvingPeriod": 10101,
  "WPoStChallengeWindow": 10101,
  "WPoStChallengeLookback": 10101,
  "FaultDeclarationCutoff": 10101
}
```

### StateMinerRecoveries


Perms: read

Inputs:
```json
[
  "f01234",
  [
    {
      "/": "bafy2bzacea3wsdh6y3a36tb3skempjoxqpuyompjbmfeyf34fi3uy6uue42v4"
    },
    {
      "/": "bafy2bzacebp3shtrn43k7g3unredz7fxn4gj533d3o43tqn2p2ipxxhrvchve"
    }
  ]
]
```

Response:
```json
[
  5,
  1
]
```

### StateMinerSectorAllocated


Perms: read

Inputs:
```json
[
  "f01234",
  9,
  [
    {
      "/": "bafy2bzacea3wsdh6y3a36tb3skempjoxqpuyompjbmfeyf34fi3uy6uue42v4"
    },
    {
      "/": "bafy2bzacebp3shtrn43k7g3unredz7fxn4gj533d3o43tqn2p2ipxxhrvchve"
    }
  ]
]
```

Response: `true`

### StateMinerSectorCount


Perms: read

Inputs:
```json
[
  "f01234",
  [
    {
      "/": "bafy2bzacea3wsdh6y3a36tb3skempjoxqpuyompjbmfeyf34fi3uy6uue42v4"
    },
    {
      "/": "bafy2bzacebp3shtrn43k7g3unredz7fxn4gj533d3o43tqn2p2ipxxhrvchve"
    }
  ]
]
```

Response:
```json
{
  "Live": 42,
  "Active": 42,
  "Faulty": 42
}
```

### StateMinerSectorSize


Perms: read

Inputs:
```json
[
  "f01234",
  [
    {
      "/": "bafy2bzacea3wsdh6y3a36tb3skempjoxqpuyompjbmfeyf34fi3uy6uue42v4"
    },
    {
      "/": "bafy2bzacebp3shtrn43k7g3unredz7fxn4gj533d3o43tqn2p2ipxxhrvchve"
    }
  ]
]
```

Response: `34359738368`

### StateMinerSectors


Perms: read

Inputs:
```json
[
  "f01234",
  [
    5,
    1
  ],
  [
    {
      "/": "bafy2bzacea3wsdh6y3a36tb3skempjoxqpuyompjbmfeyf34fi3uy6uue42v4"
    },
    {
      "/": "bafy2bzacebp3shtrn43k7g3unredz7fxn4gj533d3o43tqn2p2ipxxhrvchve"
    }
  ]
]
```

Response:
```json
[
  {
    "SectorNumber": 9,
    "SealProof": 8,
    "SealedCID": {
      "/": "bafy2bzacea3wsdh6y3a36tb3skempjoxqpuyompjbmfeyf34fi3uy6uue42v4"
    },
    "DealIDs": [
      5432
    ],
    "Activation": 10101,
    "Expiration": 10101,
    "DealWeight": "0",
    "VerifiedDealWeight": "0",
    "InitialPledge": "0",
    "ExpectedDayReward": "0",
    "ExpectedStoragePledge": "0",
    "ReplacedSectorAge": 10101,
    "ReplacedDayReward": "0",
    "SectorKeyCID": {
      "/": "bafy2bzacea3wsdh6y3a36tb3skempjoxqpuyompjbmfeyf34fi3uy6uue42v4"
    },
    "SimpleQAPower": true
  }
]
```

### StateMinerWorkerAddress


Perms: read

Inputs:
```json
[
  "f01234",
  [
    {
      "/": "bafy2bzacea3wsdh6y3a36tb3skempjoxqpuyompjbmfeyf34fi3uy6uue42v4"
    },
    {
      "/": "bafy2bzacebp3shtrn43k7g3unredz7fxn4gj533d3o43tqn2p2ipxxhrvchve"
    }
  ]
]
```

Response: `"f01234"`

### StateReadState


Perms: read

Inputs:
```json
[
  "f01234",
  [
    {
      "/": "bafy2bzacea3wsdh6y3a36tb3skempjoxqpuyompjbmfeyf34fi3uy6uue42v4"
    },
    {
      "/": "bafy2bzacebp3shtrn43k7g3unredz7fxn4gj533d3o43tqn2p2ipxxhrvchve"
    }
  ]
]
```

Response:
```json
{
  "Balance": "0",
  "Code": {
    "/": "bafy2bzacea3wsdh6y3a36tb3skempjoxqpuyompjbmfeyf34fi3uy6uue42v4"
  },
  "State": {}
}
```

### StateSectorExpiration


Perms: read

Inputs:
```json
[
  "f01234",
  9,
  [
    {
      "/": "bafy2bzacea3wsdh6y3a36tb3skempjoxqpuyompjbmfeyf34fi3uy6uue42v4"
    },
    {
      "/": "bafy2bzacebp3shtrn43k7g3unredz7fxn4gj533d3o43tqn2p2ipxxhrvchve"
    }
  ]
]
```

Response:
```json
{
  "OnTime": 10101,
  "Early": 10101
}
```

### StateSectorGetInfo


Perms: read

Inputs:
```json
[
  "f01234",
  9,
  [
    {
      "/": "bafy2bzacea3wsdh6y3a36tb3skempjoxqpuyompjbmfeyf34fi3uy6uue42v4"
    },
    {
      "/": "bafy2bzacebp3shtrn43k7g3unredz7fxn4gj533d3o43tqn2p2ipxxhrvchve"
    }
  ]
]
```

Response:
```json
{
  "SectorNumber": 9,
  "SealProof": 8,
  "SealedCID": {
    "/": "bafy2bzacea3wsdh6y3a36tb3skempjoxqpuyompjbmfeyf34fi3uy6uue42v4"
  },
  "DealIDs": [
    5432
  ],
  "Activation": 10101,
  "Expiration": 10101,
  "DealWeight": "0",
  "VerifiedDealWeight": "0",
  "InitialPledge": "0",
  "ExpectedDayReward": "0",
  "ExpectedStoragePledge": "0",
  "ReplacedSectorAge": 10101,
  "ReplacedDayReward": "0",
  "SectorKeyCID": {
    "/": "bafy2bzacea3wsdh6y3a36tb3skempjoxqpuyompjbmfeyf34fi3uy6uue42v4"
  },
  "SimpleQAPower": true
}
```

### StateSectorPartition


Perms: read

Inputs:
```json
[
  "f01234",
  9,
  [
    {
      "/": "bafy2bzacea3wsdh6y3a36tb3skempjoxqpuyompjbmfeyf34fi3uy6uue42v4"
    },
    {
      "/": "bafy2bzacebp3shtrn43k7g3unredz7fxn4gj533d3o43tqn2p2ipxxhrvchve"
    }
  ]
]
```

Response:
```json
{
  "Deadline": 42,
  "Partition": 42
}
```

### StateSectorPreCommitInfo
StateSectorPreCommitInfo returns the PreCommit info for the specified miner's sector.
Returns nil and no error if the sector isn't precommitted.

Note that the sector number may be allocated while PreCommitInfo is nil. This means that either allocated sector
numbers were compacted, and the sector number was marked as allocated in order to reduce size of the allocated
sectors bitfield, or that the sector was precommitted, but the precommit has expired.


Perms: read

Inputs:
```json
[
  "f01234",
  9,
  [
    {
      "/": "bafy2bzacea3wsdh6y3a36tb3skempjoxqpuyompjbmfeyf34fi3uy6uue42v4"
    },
    {
      "/": "bafy2bzacebp3shtrn43k7g3unredz7fxn4gj533d3o43tqn2p2ipxxhrvchve"
    }
  ]
]
```

Response:
```json
{
  "Info": {
    "SealProof": 8,
    "SectorNumber": 9,
    "SealedCID": {
      "/": "bafy2bzacea3wsdh6y3a36tb3skempjoxqpuyompjbmfeyf34fi3uy6uue42v4"
    },
    "SealRandEpoch": 10101,
    "DealIDs": [
      5432
    ],
    "Expiration": 10101,
    "UnsealedCid": {
      "/": "bafy2bzacea3wsdh6y3a36tb3skempjoxqpuyompjbmfeyf34fi3uy6uue42v4"
    }
  },
  "PreCommitDeposit": "0",
  "PreCommitEpoch": 10101
}
```

### StateVMCirculatingSupplyInternal


Perms: read

Inputs:
```json
[
  [
    {
      "/": "bafy2bzacea3wsdh6y3a36tb3skempjoxqpuyompjbmfeyf34fi3uy6uue42v4"
    },
    {
      "/": "bafy2bzacebp3shtrn43k7g3unredz7fxn4gj533d3o43tqn2p2ipxxhrvchve"
    }
  ]
]
```

Response:
```json
{
  "FilVested": "0",
  "FilMined": "0",
  "FilBurnt": "0",
  "FilLocked": "0",
  "FilCirculating": "0",
  "FilReserveDisbursed": "0"
}
```

### StateVerifiedClientStatus


Perms: read

Inputs:
```json
[
  "f01234",
  [
    {
      "/": "bafy2bzacea3wsdh6y3a36tb3skempjoxqpuyompjbmfeyf34fi3uy6uue42v4"
    },
    {
      "/": "bafy2bzacebp3shtrn43k7g3unredz7fxn4gj533d3o43tqn2p2ipxxhrvchve"
    }
  ]
]
```

Response: `"0"`

## Mining

### MinerCreateBlock


Perms: write

Inputs:
```json
[
  {
    "Miner": "f01234",
    "Parents": [
      {
        "/": "bafy2bzacea3wsdh6y3a36tb3skempjoxqpuyompjbmfeyf34fi3uy6uue42v4"
      },
      {
        "/": "bafy2bzacebp3shtrn43k7g3unredz7fxn4gj533d3o43tqn2p2ipxxhrvchve"
      }
    ],
    "Ticket": {
      "VRFProof": "Bw=="
    },
    "Eproof": {
      "WinCount": 9,
      "VRFProof": "Bw=="
    },
    "BeaconValues": [
      {
        "Round": 42,
        "Data": "Ynl0ZSBhcnJheQ=="
      }
    ],
    "Messages": [
      {
        "Message": {
          "CID": {
            "/": "bafy2bzacebbpdegvr3i4cosewthysg5xkxpqfn2wfcz6mv2hmoktwbdxkax4s"
          },
          "Version": 42,
          "To": "f01234",
          "From": "f01234",
          "Nonce": 42,
          "Value": "0",
          "GasLimit": 9,
          "GasFeeCap": "0",
          "GasPremium": "0",
          "Method": 1,
          "Params": "Ynl0ZSBhcnJheQ=="
        },
        "Signature": {
          "Type": 2,
          "Data": "Ynl0ZSBhcnJheQ=="
        },
        "CID": {
          "/": "bafy2bzacebbpdegvr3i4cosewthysg5xkxpqfn2wfcz6mv2hmoktwbdxkax4s"
        }
      }
    ],
    "Epoch": 10101,
    "Timestamp": 42,
    "WinningPoStProof": [
      {
        "PoStProof": 8,
        "ProofBytes": "Ynl0ZSBhcnJheQ=="
      }
    ]
  }
]
```

Response:
```json
{
  "Header": {
    "Miner": "f01234",
    "Ticket": {
      "VRFProof": "Bw=="
    },
    "ElectionProof": {
      "WinCount": 9,
      "VRFProof": "Bw=="
    },
    "BeaconEntries": [
      {
        "Round": 42,
        "Data": "Ynl0ZSBhcnJheQ=="
      }
    ],
    "WinPoStProof": [
      {
        "PoStProof": 8,
        "ProofBytes": "Ynl0ZSBhcnJheQ=="
      }
    ],
    "Parents": [
      {
        "/": "bafy2bzacea3wsdh6y3a36tb3skempjoxqpuyompjbmfeyf34fi3uy6uue42v4"
      }
    ],
    "ParentWeight": "0",
    "Height": 10101,
    "ParentStateRoot": {
      "/": "bafy2bzacea3wsdh6y3a36tb3skempjoxqpuyompjbmfeyf34fi3uy6uue42v4"
    },
    "ParentMessageReceipts": {
      "/": "bafy2bzacea3wsdh6y3a36tb3skempjoxqpuyompjbmfeyf34fi3uy6uue42v4"
    },
    "Messages": {
      "/": "bafy2bzacea3wsdh6y3a36tb3skempjoxqpuyompjbmfeyf34fi3uy6uue42v4"
    },
    "BLSAggregate": {
      "Type": 2,
      "Data": "Ynl0ZSBhcnJheQ=="
    },
    "Timestamp": 42,
    "BlockSig": {
      "Type": 2,
      "Data": "Ynl0ZSBhcnJheQ=="
    },
    "ForkSignaling": 42,
    "ParentBaseFee": "0"
  },
  "BlsMessages": [
    {
      "/": "bafy2bzacea3wsdh6y3a36tb3skempjoxqpuyompjbmfeyf34fi3uy6uue42v4"
    }
  ],
  "SecpkMessages": [
    {
      "/": "bafy2bzacea3wsdh6y3a36tb3skempjoxqpuyompjbmfeyf34fi3uy6uue42v4"
    }
  ]
}
```

### MinerGetBaseInfo


Perms: read

Inputs:
```json
[
  "f01234",
  10101,
  [
    {
      "/": "bafy2bzacea3wsdh6y3a36tb3skempjoxqpuyompjbmfeyf34fi3uy6uue42v4"
    },
    {
      "/": "bafy2bzacebp3shtrn43k7g3unredz7fxn4gj533d3o43tqn2p2ipxxhrvchve"
    }
  ]
]
```

Response:
```json
{
  "MinerPower": "0",
  "NetworkPower": "0",
  "Sectors": [
    {
      "SealProof": 8,
      "SectorNumber": 9,
      "SectorKey": {
        "/": "bafy2bzacea3wsdh6y3a36tb3skempjoxqpuyompjbmfeyf34fi3uy6uue42v4"
      },
      "SealedCID": {
        "/": "bafy2bzacea3wsdh6y3a36tb3skempjoxqpuyompjbmfeyf34fi3uy6uue42v4"
      }
    }
  ],
  "WorkerKey": "f01234",
  "SectorSize": 34359738368,
  "PrevBeaconEntry": {
    "Round": 42,
    "Data": "Ynl0ZSBhcnJheQ=="
  },
  "BeaconEntries": [
    {
      "Round": 42,
      "Data": "Ynl0ZSBhcnJheQ=="
    }
  ],
  "EligibleForMining": true
}
```

## Network

### ID


Perms: read

Inputs: `[]`

Response: `"12D3KooWGzxzKZYveHXtpG6AsrUJBcWxHBFS2HsEoGTxrMLvKXtf"`

### NetAddrsListen


Perms: read

Inputs: `[]`

Response:
```json
{
  "ID": "12D3KooWGzxzKZYveHXtpG6AsrUJBcWxHBFS2HsEoGTxrMLvKXtf",
  "Addrs": [
    "/ip4/52.36.61.156/tcp/1347/p2p/12D3KooWFETiESTf1v4PGUvtnxMAcEFMzLZbJGg4tjWfGEimYior"
  ]
}
```

### NetAgentVersion


Perms: read

Inputs:
```json
[
  "12D3KooWGzxzKZYveHXtpG6AsrUJBcWxHBFS2HsEoGTxrMLvKXtf"
]
```

Response: `"string value"`

### NetAutoNatStatus


Perms: read

Inputs: `[]`

Response:
```json
{
  "Reachability": 1,
  "PublicAddr": "string value"
}
```

### NetBandwidthStats
NetBandwidthStats returns statistics about the nodes total bandwidth
usage and current rate across all peers and protocols.


Perms: read

Inputs: `[]`

Response:
```json
{
  "TotalIn": 9,
  "TotalOut": 9,
  "RateIn": 12.3,
  "RateOut": 12.3
}
```

### NetBandwidthStatsByPeer
NetBandwidthStatsByPeer returns statistics about the nodes bandwidth
usage and current rate per peer


Perms: read

Inputs: `[]`

Response:
```json
{
  "12D3KooWSXmXLJmBR1M7i9RW9GQPNUhZSzXKzxDHWtAgNuJAbyEJ": {
    "TotalIn": 174000,
    "TotalOut": 12500,
    "RateIn": 100,
    "RateOut": 50
  }
}
```

### NetBandwidthStatsByProtocol
NetBandwidthStatsByProtocol returns statistics about the nodes bandwidth
usage and current rate per protocol


Perms: read

Inputs: `[]`

Response:
```json
{
  "/fil/hello/1.0.0": {
    "TotalIn": 174000,
    "TotalOut": 12500,
    "RateIn": 100,
    "RateOut": 50
  }
}
```

### NetConnect


Perms: admin

Inputs:
```json
[
  {
    "ID": "12D3KooWGzxzKZYveHXtpG6AsrUJBcWxHBFS2HsEoGTxrMLvKXtf",
    "Addrs": [
      "/ip4/52.36.61.156/tcp/1347/p2p/12D3KooWFETiESTf1v4PGUvtnxMAcEFMzLZbJGg4tjWfGEimYior"
    ]
  }
]
```

Response: `{}`

### NetConnectedness


Perms: read

Inputs:
```json
[
  "12D3KooWGzxzKZYveHXtpG6AsrUJBcWxHBFS2HsEoGTxrMLvKXtf"
]
```

Response: `1`

### NetDisconnect


Perms: admin

Inputs:
```json
[
  "12D3KooWGzxzKZYveHXtpG6AsrUJBcWxHBFS2HsEoGTxrMLvKXtf"
]
```

Response: `{}`

### NetFindPeer


Perms: read

Inputs:
```json
[
  "12D3KooWGzxzKZYveHXtpG6AsrUJBcWxHBFS2HsEoGTxrMLvKXtf"
]
```

Response:
```json
{
  "ID": "12D3KooWGzxzKZYveHXtpG6AsrUJBcWxHBFS2HsEoGTxrMLvKXtf",
  "Addrs": [
    "/ip4/52.36.61.156/tcp/1347/p2p/12D3KooWFETiESTf1v4PGUvtnxMAcEFMzLZbJGg4tjWfGEimYior"
  ]
}
```

### NetFindProvidersAsync


Perms: read

Inputs:
```json
[
  {
    "/": "bafy2bzacea3wsdh6y3a36tb3skempjoxqpuyompjbmfeyf34fi3uy6uue42v4"
  },
  123
]
```

Response:
```json
{
  "ID": "12D3KooWGzxzKZYveHXtpG6AsrUJBcWxHBFS2HsEoGTxrMLvKXtf",
  "Addrs": [
    "/ip4/52.36.61.156/tcp/1347/p2p/12D3KooWFETiESTf1v4PGUvtnxMAcEFMzLZbJGg4tjWfGEimYior"
  ]
}
```

### NetGetClosestPeers


Perms: read

Inputs:
```json
[
  "string value"
]
```

Response:
```json
[
  "12D3KooWGzxzKZYveHXtpG6AsrUJBcWxHBFS2HsEoGTxrMLvKXtf"
]
```

### NetPeerInfo


Perms: read

Inputs:
```json
[
  "12D3KooWGzxzKZYveHXtpG6AsrUJBcWxHBFS2HsEoGTxrMLvKXtf"
]
```

Response:
```json
{
  "ID": "12D3KooWGzxzKZYveHXtpG6AsrUJBcWxHBFS2HsEoGTxrMLvKXtf",
  "Agent": "string value",
  "Addrs": [
    "string value"
  ],
  "Protocols": [
    "string value"
  ],
  "ConnMgrMeta": {
    "FirstSeen": "0001-01-01T00:00:00Z",
    "Value": 123,
    "Tags": {
      "name": 42
    },
    "Conns": {
      "name": "2021-03-08T22:52:18Z"
    }
  }
}
```

### NetPeers


Perms: read

Inputs: `[]`

Response:
```json
[
  {
    "ID": "12D3KooWGzxzKZYveHXtpG6AsrUJBcWxHBFS2HsEoGTxrMLvKXtf",
    "Addrs": [
      "/ip4/52.36.61.156/tcp/1347/p2p/12D3KooWFETiESTf1v4PGUvtnxMAcEFMzLZbJGg4tjWfGEimYior"
    ]
  }
]
```

### NetPing


Perms: read

Inputs:
```json
[
  "12D3KooWGzxzKZYveHXtpG6AsrUJBcWxHBFS2HsEoGTxrMLvKXtf"
]
```

Response: `60000000000`

### NetProtectAdd


Perms: admin

Inputs:
```json
[
  [
    "12D3KooWGzxzKZYveHXtpG6AsrUJBcWxHBFS2HsEoGTxrMLvKXtf"
  ]
]
```

Response: `{}`

### NetProtectList


Perms: read

Inputs: `[]`

Response:
```json
[
  "12D3KooWGzxzKZYveHXtpG6AsrUJBcWxHBFS2HsEoGTxrMLvKXtf"
]
```

### NetProtectRemove


Perms: admin

Inputs:
```json
[
  [
    "12D3KooWGzxzKZYveHXtpG6AsrUJBcWxHBFS2HsEoGTxrMLvKXtf"
  ]
]
```

Response: `{}`

### NetPubsubScores


Perms: read

Inputs: `[]`

Response:
```json
[
  {
    "ID": "12D3KooWGzxzKZYveHXtpG6AsrUJBcWxHBFS2HsEoGTxrMLvKXtf",
    "Score": {
      "Score": 12.3,
      "Topics": {
        "/blocks": {
          "TimeInMesh": 60000000000,
          "FirstMessageDeliveries": 122,
          "MeshMessageDeliveries": 1234,
          "InvalidMessageDeliveries": 3
        }
      },
      "AppSpecificScore": 12.3,
      "IPColocationFactor": 12.3,
      "BehaviourPenalty": 12.3
    }
  }
]
```

## Paychan

### PaychAllocateLane
PaychAllocateLane Allocate late creates a lane within a payment channel so that calls to
CreatePaymentVoucher will automatically make vouchers only for the difference in total


Perms: sign

Inputs:
```json
[
  "f01234"
]
```

Response: `42`

### PaychAvailableFunds
PaychAvailableFunds get the status of an outbound payment channel
@pch: payment channel address


Perms: sign

Inputs:
```json
[
  "f01234"
]
```

Response:
```json
{
  "Channel": "f01234",
  "From": "f01234",
  "To": "f01234",
  "ConfirmedAmt": "0",
  "PendingAmt": "0",
  "NonReservedAmt": "0",
  "PendingAvailableAmt": "0",
  "PendingWaitSentinel": {
    "/": "bafy2bzacea3wsdh6y3a36tb3skempjoxqpuyompjbmfeyf34fi3uy6uue42v4"
  },
  "QueuedAmt": "0",
  "VoucherReedeemedAmt": "0"
}
```

### PaychAvailableFundsByFromTo
PaychAvailableFundsByFromTo  get the status of an outbound payment channel
@from: the payment channel sender
@to: he payment channel recipient


Perms: sign

Inputs:
```json
[
  "f01234",
  "f01234"
]
```

Response:
```json
{
  "Channel": "f01234",
  "From": "f01234",
  "To": "f01234",
  "ConfirmedAmt": "0",
  "PendingAmt": "0",
  "NonReservedAmt": "0",
  "PendingAvailableAmt": "0",
  "PendingWaitSentinel": {
    "/": "bafy2bzacea3wsdh6y3a36tb3skempjoxqpuyompjbmfeyf34fi3uy6uue42v4"
  },
  "QueuedAmt": "0",
  "VoucherReedeemedAmt": "0"
}
```

### PaychCollect
PaychCollect update payment channel status to collect
Collect sends the value of submitted vouchers to the channel recipient (the provider),
and refunds the remaining channel balance to the channel creator (the client).
@pch: payment channel address


Perms: sign

Inputs:
```json
[
  "f01234"
]
```

Response:
```json
{
  "/": "bafy2bzacea3wsdh6y3a36tb3skempjoxqpuyompjbmfeyf34fi3uy6uue42v4"
}
```

### PaychFund
PaychFund gets or creates a payment channel between address pair.
The specified amount will be added to the channel through on-chain send for future use


Perms: sign

Inputs:
```json
[
  "f01234",
  "f01234",
  "0"
]
```

Response:
```json
{
  "Channel": "f01234",
  "WaitSentinel": {
    "/": "bafy2bzacea3wsdh6y3a36tb3skempjoxqpuyompjbmfeyf34fi3uy6uue42v4"
  }
}
```

### PaychGet
PaychGet gets or creates a payment channel between address pair
The specified amount will be reserved for use. If there aren't enough non-reserved funds
available, funds will be added through an on-chain message.
- When opts.OffChain is true, this call will not cause any messages to be sent to the chain (no automatic
channel creation/funds adding). If the operation can't be performed without sending a message an error will be
returned. Note that even when this option is specified, this call can be blocked by previous operations on the
channel waiting for on-chain operations.


Perms: sign

Inputs:
```json
[
  "f01234",
  "f01234",
  "0",
  {
    "OffChain": true
  }
]
```

Response:
```json
{
  "Channel": "f01234",
  "WaitSentinel": {
    "/": "bafy2bzacea3wsdh6y3a36tb3skempjoxqpuyompjbmfeyf34fi3uy6uue42v4"
  }
}
```

### PaychGetWaitReady
PaychGetWaitReady waits until the create channel / add funds message with the sentinel
@sentinel: given message CID arrives.
@ch: the returned channel address can safely be used against the Manager methods.


Perms: sign

Inputs:
```json
[
  {
    "/": "bafy2bzacea3wsdh6y3a36tb3skempjoxqpuyompjbmfeyf34fi3uy6uue42v4"
  }
]
```

Response: `"f01234"`

### PaychList
PaychList list the addresses of all channels that have been created


Perms: read

Inputs: `[]`

Response:
```json
[
  "f01234"
]
```

### PaychNewPayment
PaychNewPayment aggregate vouchers into a new lane
@from: the payment channel sender
@to: the payment channel recipient
@vouchers: the outstanding (non-redeemed) vouchers


Perms: sign

Inputs:
```json
[
  "f01234",
  "f01234",
  [
    {
      "Amount": "0",
      "TimeLockMin": 10101,
      "TimeLockMax": 10101,
      "MinSettle": 10101,
      "Extra": {
        "Actor": "f01234",
        "Method": 1,
        "Data": "Ynl0ZSBhcnJheQ=="
      }
    }
  ]
]
```

Response:
```json
{
  "Channel": "f01234",
  "WaitSentinel": {
    "/": "bafy2bzacea3wsdh6y3a36tb3skempjoxqpuyompjbmfeyf34fi3uy6uue42v4"
  },
  "Vouchers": [
    {
      "ChannelAddr": "f01234",
      "TimeLockMin": 10101,
      "TimeLockMax": 10101,
      "SecretHash": "Ynl0ZSBhcnJheQ==",
      "Extra": {
        "Actor": "f01234",
        "Method": 1,
        "Data": "Ynl0ZSBhcnJheQ=="
      },
      "Lane": 42,
      "Nonce": 42,
      "Amount": "0",
      "MinSettleHeight": 10101,
      "Merges": [
        {
          "Lane": 42,
          "Nonce": 42
        }
      ],
      "Signature": {
        "Type": 2,
        "Data": "Ynl0ZSBhcnJheQ=="
      }
    }
  ]
}
```

### PaychSettle
PaychSettle update payment channel status to settle
After a settlement period (currently 12 hours) either party to the payment channel can call collect on chain
@pch: payment channel address


Perms: sign

Inputs:
```json
[
  "f01234"
]
```

Response:
```json
{
  "/": "bafy2bzacea3wsdh6y3a36tb3skempjoxqpuyompjbmfeyf34fi3uy6uue42v4"
}
```

### PaychStatus
PaychStatus get the payment channel status
@pch: payment channel address


Perms: read

Inputs:
```json
[
  "f01234"
]
```

Response:
```json
{
  "ControlAddr": "f01234",
  "Direction": 1
}
```

### PaychVoucherAdd
PaychVoucherAdd adds a voucher for an inbound channel.
If the channel is not in the store, fetches the channel from state (and checks that
the channel To address is owned by the wallet).


Perms: write

Inputs:
```json
[
  "f01234",
  {
    "ChannelAddr": "f01234",
    "TimeLockMin": 10101,
    "TimeLockMax": 10101,
    "SecretHash": "Ynl0ZSBhcnJheQ==",
    "Extra": {
      "Actor": "f01234",
      "Method": 1,
      "Data": "Ynl0ZSBhcnJheQ=="
    },
    "Lane": 42,
    "Nonce": 42,
    "Amount": "0",
    "MinSettleHeight": 10101,
    "Merges": [
      {
        "Lane": 42,
        "Nonce": 42
      }
    ],
    "Signature": {
      "Type": 2,
      "Data": "Ynl0ZSBhcnJheQ=="
    }
  },
  "Ynl0ZSBhcnJheQ==",
  "0"
]
```

Response: `"0"`

### PaychVoucherCheckSpendable
PaychVoucherCheckSpendable checks if the given voucher is currently spendable
@pch: payment channel address
@sv: voucher


Perms: read

Inputs:
```json
[
  "f01234",
  {
    "ChannelAddr": "f01234",
    "TimeLockMin": 10101,
    "TimeLockMax": 10101,
    "SecretHash": "Ynl0ZSBhcnJheQ==",
    "Extra": {
      "Actor": "f01234",
      "Method": 1,
      "Data": "Ynl0ZSBhcnJheQ=="
    },
    "Lane": 42,
    "Nonce": 42,
    "Amount": "0",
    "MinSettleHeight": 10101,
    "Merges": [
      {
        "Lane": 42,
        "Nonce": 42
      }
    ],
    "Signature": {
      "Type": 2,
      "Data": "Ynl0ZSBhcnJheQ=="
    }
  },
  "Ynl0ZSBhcnJheQ==",
  "Ynl0ZSBhcnJheQ=="
]
```

Response: `true`

### PaychVoucherCheckValid
PaychVoucherCheckValid checks if the given voucher is valid (is or could become spendable at some point).
If the channel is not in the store, fetches the channel from state (and checks that
the channel To address is owned by the wallet).
@pch: payment channel address
@sv: voucher


Perms: read

Inputs:
```json
[
  "f01234",
  {
    "ChannelAddr": "f01234",
    "TimeLockMin": 10101,
    "TimeLockMax": 10101,
    "SecretHash": "Ynl0ZSBhcnJheQ==",
    "Extra": {
      "Actor": "f01234",
      "Method": 1,
      "Data": "Ynl0ZSBhcnJheQ=="
    },
    "Lane": 42,
    "Nonce": 42,
    "Amount": "0",
    "MinSettleHeight": 10101,
    "Merges": [
      {
        "Lane": 42,
        "Nonce": 42
      }
    ],
    "Signature": {
      "Type": 2,
      "Data": "Ynl0ZSBhcnJheQ=="
    }
  }
]
```

Response: `{}`

### PaychVoucherCreate
PaychVoucherCreate creates a new signed voucher on the given payment channel
with the given lane and amount.  The value passed in is exactly the value
that will be used to create the voucher, so if previous vouchers exist, the
actual additional value of this voucher will only be the difference between
the two.
If there are insufficient funds in the channel to create the voucher,
returns a nil voucher and the shortfall.


Perms: sign

Inputs:
```json
[
  "f01234",
  "0",
  42
]
```

Response:
```json
{
  "Voucher": {
    "ChannelAddr": "f01234",
    "TimeLockMin": 10101,
    "TimeLockMax": 10101,
    "SecretHash": "Ynl0ZSBhcnJheQ==",
    "Extra": {
      "Actor": "f01234",
      "Method": 1,
      "Data": "Ynl0ZSBhcnJheQ=="
    },
    "Lane": 42,
    "Nonce": 42,
    "Amount": "0",
    "MinSettleHeight": 10101,
    "Merges": [
      {
        "Lane": 42,
        "Nonce": 42
      }
    ],
    "Signature": {
      "Type": 2,
      "Data": "Ynl0ZSBhcnJheQ=="
    }
  },
  "Shortfall": "0"
}
```

### PaychVoucherList
PaychVoucherList list vouchers in payment channel
@pch: payment channel address


Perms: write

Inputs:
```json
[
  "f01234"
]
```

Response:
```json
[
  {
    "ChannelAddr": "f01234",
    "TimeLockMin": 10101,
    "TimeLockMax": 10101,
    "SecretHash": "Ynl0ZSBhcnJheQ==",
    "Extra": {
      "Actor": "f01234",
      "Method": 1,
      "Data": "Ynl0ZSBhcnJheQ=="
    },
    "Lane": 42,
    "Nonce": 42,
    "Amount": "0",
    "MinSettleHeight": 10101,
    "Merges": [
      {
        "Lane": 42,
        "Nonce": 42
      }
    ],
    "Signature": {
      "Type": 2,
      "Data": "Ynl0ZSBhcnJheQ=="
    }
  }
]
```

### PaychVoucherSubmit
PaychVoucherSubmit Submit voucher to chain to update payment channel state
@pch: payment channel address
@sv: voucher in payment channel


Perms: sign

Inputs:
```json
[
  "f01234",
  {
    "ChannelAddr": "f01234",
    "TimeLockMin": 10101,
    "TimeLockMax": 10101,
    "SecretHash": "Ynl0ZSBhcnJheQ==",
    "Extra": {
      "Actor": "f01234",
      "Method": 1,
      "Data": "Ynl0ZSBhcnJheQ=="
    },
    "Lane": 42,
    "Nonce": 42,
    "Amount": "0",
    "MinSettleHeight": 10101,
    "Merges": [
      {
        "Lane": 42,
        "Nonce": 42
      }
    ],
    "Signature": {
      "Type": 2,
      "Data": "Ynl0ZSBhcnJheQ=="
    }
  },
  "Ynl0ZSBhcnJheQ==",
  "Ynl0ZSBhcnJheQ=="
]
```

Response:
```json
{
  "/": "bafy2bzacea3wsdh6y3a36tb3skempjoxqpuyompjbmfeyf34fi3uy6uue42v4"
}
```

## Syncer

### ChainSyncHandleNewTipSet


Perms: write

Inputs:
```json
[
  {
    "Source": "12D3KooWGzxzKZYveHXtpG6AsrUJBcWxHBFS2HsEoGTxrMLvKXtf",
    "Sender": "12D3KooWGzxzKZYveHXtpG6AsrUJBcWxHBFS2HsEoGTxrMLvKXtf",
    "Head": {
      "Cids": null,
      "Blocks": null,
      "Height": 0
    }
  }
]
```

Response: `{}`

### ChainTipSetWeight


Perms: read

Inputs:
```json
[
  [
    {
      "/": "bafy2bzacea3wsdh6y3a36tb3skempjoxqpuyompjbmfeyf34fi3uy6uue42v4"
    },
    {
      "/": "bafy2bzacebp3shtrn43k7g3unredz7fxn4gj533d3o43tqn2p2ipxxhrvchve"
    }
  ]
]
```

Response: `"0"`

### Concurrent


Perms: read

Inputs: `[]`

Response: `9`

### SetConcurrent


Perms: admin

Inputs:
```json
[
  9
]
```

Response: `{}`

### SyncState


Perms: read

Inputs: `[]`

Response:
```json
{
  "ActiveSyncs": [
    {
      "WorkerID": 42,
      "Base": {
        "Cids": null,
        "Blocks": null,
        "Height": 0
      },
      "Target": {
        "Cids": null,
        "Blocks": null,
        "Height": 0
      },
      "Stage": 1,
      "Height": 10101,
      "Start": "0001-01-01T00:00:00Z",
      "End": "0001-01-01T00:00:00Z",
      "Message": "string value"
    }
  ],
  "VMApplied": 42
}
```

### SyncSubmitBlock


Perms: write

Inputs:
```json
[
  {
    "Header": {
      "Miner": "f01234",
      "Ticket": {
        "VRFProof": "Bw=="
      },
      "ElectionProof": {
        "WinCount": 9,
        "VRFProof": "Bw=="
      },
      "BeaconEntries": [
        {
          "Round": 42,
          "Data": "Ynl0ZSBhcnJheQ=="
        }
      ],
      "WinPoStProof": [
        {
          "PoStProof": 8,
          "ProofBytes": "Ynl0ZSBhcnJheQ=="
        }
      ],
      "Parents": [
        {
          "/": "bafy2bzacea3wsdh6y3a36tb3skempjoxqpuyompjbmfeyf34fi3uy6uue42v4"
        }
      ],
      "ParentWeight": "0",
      "Height": 10101,
      "ParentStateRoot": {
        "/": "bafy2bzacea3wsdh6y3a36tb3skempjoxqpuyompjbmfeyf34fi3uy6uue42v4"
      },
      "ParentMessageReceipts": {
        "/": "bafy2bzacea3wsdh6y3a36tb3skempjoxqpuyompjbmfeyf34fi3uy6uue42v4"
      },
      "Messages": {
        "/": "bafy2bzacea3wsdh6y3a36tb3skempjoxqpuyompjbmfeyf34fi3uy6uue42v4"
      },
      "BLSAggregate": {
        "Type": 2,
        "Data": "Ynl0ZSBhcnJheQ=="
      },
      "Timestamp": 42,
      "BlockSig": {
        "Type": 2,
        "Data": "Ynl0ZSBhcnJheQ=="
      },
      "ForkSignaling": 42,
      "ParentBaseFee": "0"
    },
    "BlsMessages": [
      {
        "/": "bafy2bzacea3wsdh6y3a36tb3skempjoxqpuyompjbmfeyf34fi3uy6uue42v4"
      }
    ],
    "SecpkMessages": [
      {
        "/": "bafy2bzacea3wsdh6y3a36tb3skempjoxqpuyompjbmfeyf34fi3uy6uue42v4"
      }
    ]
  }
]
```

Response: `{}`

### SyncerTracker


Perms: read

Inputs: `[]`

Response:
```json
{
  "History": [
    {
      "State": 1,
      "Base": {
        "Cids": null,
        "Blocks": null,
        "Height": 0
      },
      "Current": {
        "Cids": null,
        "Blocks": null,
        "Height": 0
      },
      "Start": "0001-01-01T00:00:00Z",
      "End": "0001-01-01T00:00:00Z",
      "Err": {},
      "Source": "12D3KooWGzxzKZYveHXtpG6AsrUJBcWxHBFS2HsEoGTxrMLvKXtf",
      "Sender": "12D3KooWGzxzKZYveHXtpG6AsrUJBcWxHBFS2HsEoGTxrMLvKXtf",
      "Head": {
        "Cids": null,
        "Blocks": null,
        "Height": 0
      }
    }
  ],
  "Buckets": [
    {
      "State": 1,
      "Base": {
        "Cids": null,
        "Blocks": null,
        "Height": 0
      },
      "Current": {
        "Cids": null,
        "Blocks": null,
        "Height": 0
      },
      "Start": "0001-01-01T00:00:00Z",
      "End": "0001-01-01T00:00:00Z",
      "Err": {},
      "Source": "12D3KooWGzxzKZYveHXtpG6AsrUJBcWxHBFS2HsEoGTxrMLvKXtf",
      "Sender": "12D3KooWGzxzKZYveHXtpG6AsrUJBcWxHBFS2HsEoGTxrMLvKXtf",
      "Head": {
        "Cids": null,
        "Blocks": null,
        "Height": 0
      }
    }
  ]
}
```

## Wallet

### HasPassword


Perms: admin

Inputs: `[]`

Response: `true`

### LockWallet


Perms: admin

Inputs: `[]`

Response: `{}`

### SetPassword


Perms: admin

Inputs:
```json
[
  "Ynl0ZSBhcnJheQ=="
]
```

Response: `{}`

### UnLockWallet


Perms: admin

Inputs:
```json
[
  "Ynl0ZSBhcnJheQ=="
]
```

Response: `{}`

### WalletAddresses


Perms: admin

Inputs: `[]`

Response:
```json
[
  "f01234"
]
```

### WalletBalance


Perms: read

Inputs:
```json
[
  "f01234"
]
```

Response: `"0"`

### WalletDefaultAddress


Perms: write

Inputs: `[]`

Response: `"f01234"`

### WalletDelete


Perms: admin

Inputs:
```json
[
  "f01234"
]
```

Response: `{}`

### WalletExport


Perms: admin

Inputs:
```json
[
  "f01234",
  "string value"
]
```

Response:
```json
{
  "Type": "bls",
  "PrivateKey": "Ynl0ZSBhcnJheQ=="
}
```

### WalletHas


Perms: write

Inputs:
```json
[
  "f01234"
]
```

Response: `true`

### WalletImport


Perms: admin

Inputs:
```json
[
  {
    "Type": "bls",
    "PrivateKey": "Ynl0ZSBhcnJheQ=="
  }
]
```

Response: `"f01234"`

### WalletNewAddress


Perms: write

Inputs:
```json
[
  7
]
```

Response: `"f01234"`

### WalletSetDefault


Perms: write

Inputs:
```json
[
  "f01234"
]
```

Response: `{}`

### WalletSign


Perms: sign

Inputs:
```json
[
  "f01234",
  "Ynl0ZSBhcnJheQ==",
  {
    "Type": "message",
    "Extra": "Ynl0ZSBhcnJheQ=="
  }
]
```

Response:
```json
{
  "Type": 2,
  "Data": "Ynl0ZSBhcnJheQ=="
}
```

### WalletSignMessage


Perms: sign

Inputs:
```json
[
  "f01234",
  {
    "CID": {
      "/": "bafy2bzacebbpdegvr3i4cosewthysg5xkxpqfn2wfcz6mv2hmoktwbdxkax4s"
    },
    "Version": 42,
    "To": "f01234",
    "From": "f01234",
    "Nonce": 42,
    "Value": "0",
    "GasLimit": 9,
    "GasFeeCap": "0",
    "GasPremium": "0",
    "Method": 1,
    "Params": "Ynl0ZSBhcnJheQ=="
  }
]
```

Response:
```json
{
  "Message": {
    "CID": {
      "/": "bafy2bzacebbpdegvr3i4cosewthysg5xkxpqfn2wfcz6mv2hmoktwbdxkax4s"
    },
    "Version": 42,
    "To": "f01234",
    "From": "f01234",
    "Nonce": 42,
    "Value": "0",
    "GasLimit": 9,
    "GasFeeCap": "0",
    "GasPremium": "0",
    "Method": 1,
    "Params": "Ynl0ZSBhcnJheQ=="
  },
  "Signature": {
    "Type": 2,
    "Data": "Ynl0ZSBhcnJheQ=="
  },
  "CID": {
    "/": "bafy2bzacebbpdegvr3i4cosewthysg5xkxpqfn2wfcz6mv2hmoktwbdxkax4s"
  }
}
```

### WalletState


Perms: admin

Inputs: `[]`

Response: `123`
<|MERGE_RESOLUTION|>--- conflicted
+++ resolved
@@ -1207,108 +1207,6 @@
 }
 ```
 
-<<<<<<< HEAD
-=======
-### MessageWait
-
-
-Perms: read
-
-Inputs:
-```json
-[
-  {
-    "/": "bafy2bzacea3wsdh6y3a36tb3skempjoxqpuyompjbmfeyf34fi3uy6uue42v4"
-  },
-  10101,
-  10101
-]
-```
-
-Response:
-```json
-{
-  "TS": {
-    "Cids": null,
-    "Blocks": null,
-    "Height": 0
-  },
-  "Message": {
-    "CID": {
-      "/": "bafy2bzacebbpdegvr3i4cosewthysg5xkxpqfn2wfcz6mv2hmoktwbdxkax4s"
-    },
-    "Version": 42,
-    "To": "f01234",
-    "From": "f01234",
-    "Nonce": 42,
-    "Value": "0",
-    "GasLimit": 9,
-    "GasFeeCap": "0",
-    "GasPremium": "0",
-    "Method": 1,
-    "Params": "Ynl0ZSBhcnJheQ=="
-  },
-  "Block": {
-    "Miner": "f01234",
-    "Ticket": {
-      "VRFProof": "Bw=="
-    },
-    "ElectionProof": {
-      "WinCount": 9,
-      "VRFProof": "Bw=="
-    },
-    "BeaconEntries": [
-      {
-        "Round": 42,
-        "Data": "Ynl0ZSBhcnJheQ=="
-      }
-    ],
-    "WinPoStProof": [
-      {
-        "PoStProof": 8,
-        "ProofBytes": "Ynl0ZSBhcnJheQ=="
-      }
-    ],
-    "Parents": [
-      {
-        "/": "bafy2bzacea3wsdh6y3a36tb3skempjoxqpuyompjbmfeyf34fi3uy6uue42v4"
-      }
-    ],
-    "ParentWeight": "0",
-    "Height": 10101,
-    "ParentStateRoot": {
-      "/": "bafy2bzacea3wsdh6y3a36tb3skempjoxqpuyompjbmfeyf34fi3uy6uue42v4"
-    },
-    "ParentMessageReceipts": {
-      "/": "bafy2bzacea3wsdh6y3a36tb3skempjoxqpuyompjbmfeyf34fi3uy6uue42v4"
-    },
-    "Messages": {
-      "/": "bafy2bzacea3wsdh6y3a36tb3skempjoxqpuyompjbmfeyf34fi3uy6uue42v4"
-    },
-    "BLSAggregate": {
-      "Type": 2,
-      "Data": "Ynl0ZSBhcnJheQ=="
-    },
-    "Timestamp": 42,
-    "BlockSig": {
-      "Type": 2,
-      "Data": "Ynl0ZSBhcnJheQ=="
-    },
-    "ForkSignaling": 42,
-    "ParentBaseFee": "0"
-  },
-  "Receipt": {
-    "ExitCode": 0,
-    "Return": "Ynl0ZSBhcnJheQ==",
-    "GasUsed": 9,
-    "EventsRoot": {
-      "/": "bafy2bzacea3wsdh6y3a36tb3skempjoxqpuyompjbmfeyf34fi3uy6uue42v4"
-    }
-  }
-}
-```
-
->>>>>>> 0179375c
 ### ProtocolParameters
 
 
@@ -1660,7 +1558,9 @@
         "ExitCode": 0,
         "Return": "Ynl0ZSBhcnJheQ==",
         "GasUsed": 9,
-        "EventsRoot": null
+        "EventsRoot": {
+          "/": "bafy2bzacea3wsdh6y3a36tb3skempjoxqpuyompjbmfeyf34fi3uy6uue42v4"
+        }
       },
       "GasCost": {
         "Message": {
@@ -1694,7 +1594,9 @@
           "ExitCode": 0,
           "Return": "Ynl0ZSBhcnJheQ==",
           "GasUsed": 9,
-          "EventsRoot": null
+          "EventsRoot": {
+            "/": "bafy2bzacea3wsdh6y3a36tb3skempjoxqpuyompjbmfeyf34fi3uy6uue42v4"
+          }
         },
         "Error": "string value",
         "Duration": 60000000000,
@@ -1739,7 +1641,9 @@
               "ExitCode": 0,
               "Return": "Ynl0ZSBhcnJheQ==",
               "GasUsed": 9,
-              "EventsRoot": null
+              "EventsRoot": {
+                "/": "bafy2bzacea3wsdh6y3a36tb3skempjoxqpuyompjbmfeyf34fi3uy6uue42v4"
+              }
             },
             "Error": "string value",
             "Duration": 60000000000,
